--- conflicted
+++ resolved
@@ -27,13 +27,7 @@
 com.github.ben-manes.caffeine:caffeine = 3.1.1
 
 # test deps
-<<<<<<< HEAD
-junit:junit = 4.13.2
 org.junit.jupiter:* = 5.9.1
-org.junit.vintage:* = 5.9.1
-=======
-org.junit.jupiter:* = 5.9.1
->>>>>>> e4d1ff98
 org.apache.logging.log4j:* = 2.19.0
 org.assertj:assertj-core = 3.23.1
 org.assertj:assertj-guava = 3.3.0
