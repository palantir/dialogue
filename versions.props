--- conflicted
+++ resolved
@@ -27,15 +27,8 @@
 com.github.ben-manes.caffeine:caffeine = 3.1.1
 
 # test deps
-<<<<<<< HEAD
 org.junit.jupiter:* = 5.9.1
-org.apache.logging.log4j:* = 2.18.0
-=======
-junit:junit = 4.13.2
-org.junit.jupiter:* = 5.8.2
-org.junit.vintage:* = 5.8.2
 org.apache.logging.log4j:* = 2.19.0
->>>>>>> c16a03f3
 org.assertj:assertj-core = 3.23.1
 org.assertj:assertj-guava = 3.3.0
 org.hamcrest:hamcrest-core = 2.2
