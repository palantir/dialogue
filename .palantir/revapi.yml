--- conflicted
+++ resolved
@@ -222,22 +222,9 @@
         \ com.palantir.dialogue.clients.DialogueClients.ReloadingFactory::getStickyChannels(java.lang.String)"
       justification: "Adding methods to Dialogue.ReloadingFactory is not an ABI break\
         \ (just API)"
-<<<<<<< HEAD
-  "1.91.1":
-    com.palantir.dialogue:dialogue-target:
-    - code: "java.method.addedToInterface"
-      new: "method com.palantir.dialogue.ConjureRuntime com.palantir.dialogue.ConjureRuntime::toBlocking()"
-      justification: "Testing"
-  "1.92.0-rc1":
-    com.palantir.dialogue:dialogue-target:
-    - code: "java.method.removed"
-      old: "method com.palantir.dialogue.Clients com.palantir.dialogue.Clients::blocking()"
-      justification: "Testing"
-=======
   "1.94.0":
     com.palantir.dialogue:dialogue-target:
     - code: "java.method.addedToInterface"
       new: "method <T> T com.palantir.dialogue.Clients::callBlocking(com.palantir.dialogue.EndpointChannel,\
         \ com.palantir.dialogue.Request, com.palantir.dialogue.Deserializer<T>)"
-      justification: "New API for blocking calls."
->>>>>>> 464d6c9d
+      justification: "New API for blocking calls."