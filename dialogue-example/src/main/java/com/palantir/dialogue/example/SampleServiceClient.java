--- conflicted
+++ resolved
@@ -34,14 +34,10 @@
 import com.palantir.dialogue.TypeMarker;
 import com.palantir.dialogue.UrlBuilder;
 import com.palantir.logsafe.Preconditions;
-<<<<<<< HEAD
+import com.palantir.ri.ResourceIdentifier;
 import java.time.Duration;
-=======
-import com.palantir.ri.ResourceIdentifier;
-import java.io.IOException;
 import java.time.OffsetDateTime;
 import java.util.List;
->>>>>>> 8ead44a5
 import java.util.Map;
 import java.util.concurrent.TimeUnit;
 
@@ -114,17 +110,12 @@
                         .build();
 
                 Call call = channel.createCall(STRING_TO_STRING, request);
-                ListenableFuture<String> response = Futures.transform(
+                ListenableFuture<SampleObject> response = Futures.transform(
                         Calls.toFuture(call),
-                        r -> stringToStringDeserializer.deserialize(r),
+                        r -> sampleObjectToSampleObjectDeserializer.deserialize(r),
                         MoreExecutors.directExecutor());
                 try {
-<<<<<<< HEAD
                     return response.get(callTimeout.toMillis(), TimeUnit.MILLISECONDS);
-=======
-                    // TODO(rfink): Figure out how to inject read/write timeouts
-                    return sampleObjectToSampleObjectDeserializer.deserialize(response.get());
->>>>>>> 8ead44a5
                 } catch (Throwable t) {
                     throw Exceptions.unwrapExecutionException(t);
                 }
@@ -182,18 +173,7 @@
                 Call call = channel.createCall(STRING_TO_STRING, request);
                 return Futures.transform(
                         Calls.toFuture(call),
-<<<<<<< HEAD
-                        response -> stringToStringDeserializer.deserialize(response),
-=======
-                        response -> {
-                            try {
-                                // TODO(rfink): The try/catch is a bit odd here.
-                                return sampleObjectToSampleObjectDeserializer.deserialize(response);
-                            } catch (IOException e) {
-                                throw new RuntimeException("Failed to deserialize response", e);
-                            }
-                        },
->>>>>>> 8ead44a5
+                        response -> sampleObjectToSampleObjectDeserializer.deserialize(response),
                         MoreExecutors.directExecutor());
             }
 
