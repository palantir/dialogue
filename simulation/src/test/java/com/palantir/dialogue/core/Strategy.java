--- conflicted
+++ resolved
@@ -19,6 +19,7 @@
 import com.codahale.metrics.Counter;
 import com.codahale.metrics.Meter;
 import com.google.common.util.concurrent.ListenableFuture;
+import com.palantir.conjure.java.client.config.ClientConfiguration;
 import com.palantir.dialogue.Channel;
 import com.palantir.dialogue.Endpoint;
 import com.palantir.dialogue.Request;
@@ -68,15 +69,8 @@
                     .map(addConcurrencyLimiter(sim))
                     .map(c -> new BlacklistingChannel(c, Duration.ofSeconds(1), sim.clock()))
                     .collect(Collectors.toList());
-<<<<<<< HEAD
-            LimitedChannel limited1 = new RoundRobinChannel(limitedChannels1);
-            limited1 = instrumentClient(limited1, sim.taggedMetrics()); // just for debugging
-            Channel channel = new QueuedChannel(limited1, DispatcherMetrics.of(sim.taggedMetrics()));
-            return new RetryingChannel(channel, 4 /* ClientConfigurations.DEFAULT_MAX_NUM_RETRIES */, false);
-=======
             LimitedChannel limited1 = new RoundRobinChannel(limitedChannels);
             return queuedChannelAndRetrying(sim, limited1);
->>>>>>> ab00fb8a
         });
     }
 
@@ -87,13 +81,7 @@
                     channels.stream().map(addConcurrencyLimiter(sim)).collect(Collectors.toList());
             LimitedChannel limited = new PinUntilErrorChannel(
                     new PinUntilErrorChannel.ReshufflingNodeList(limitedChannels, psuedoRandom, sim.clock()));
-<<<<<<< HEAD
-            limited = instrumentClient(limited, sim.taggedMetrics()); // just for debugging
-            Channel channel = new QueuedChannel(limited, DispatcherMetrics.of(new DefaultTaggedMetricRegistry()));
-            return new RetryingChannel(channel, 4, false);
-=======
             return queuedChannelAndRetrying(sim, limited);
->>>>>>> ab00fb8a
         });
     }
 
@@ -102,14 +90,7 @@
             List<LimitedChannel> limitedChannels =
                     channels.stream().map(Strategy::noOpLimitedChannel).collect(Collectors.toList());
             LimitedChannel limited = new RoundRobinChannel(limitedChannels);
-<<<<<<< HEAD
-            limited =
-                    instrumentClient(limited, sim.taggedMetrics()); // will always be zero due to the noOpLimitedChannel
-            Channel channel = new QueuedChannel(limited, DispatcherMetrics.of(sim.taggedMetrics()));
-            return new RetryingChannel(channel, 4 /* ClientConfigurations.DEFAULT_MAX_NUM_RETRIES */, false);
-=======
             return queuedChannelAndRetrying(sim, limited);
->>>>>>> ab00fb8a
         });
     }
 
@@ -121,7 +102,10 @@
     private static Channel queuedChannelAndRetrying(Simulation sim, LimitedChannel limited) {
         LimitedChannel limited1 = instrumentClient(limited, sim.taggedMetrics());
         Channel channel = new QueuedChannel(limited1, DispatcherMetrics.of(sim.taggedMetrics()));
-        return new RetryingChannel(channel, 4 /* ClientConfigurations.DEFAULT_MAX_NUM_RETRIES */);
+        return new RetryingChannel(
+                channel,
+                4 /* ClientConfigurations.DEFAULT_MAX_NUM_RETRIES */,
+                ClientConfiguration.ServerQoS.AUTOMATIC_RETRY);
     }
 
     private static LimitedChannel instrumentClient(LimitedChannel delegate, TaggedMetrics metrics) {
