--- conflicted
+++ resolved
@@ -26,14 +26,8 @@
 import com.palantir.dialogue.Channel;
 import java.nio.file.Paths;
 import java.time.Duration;
-<<<<<<< HEAD
-import java.util.List;
-import java.util.Optional;
-import java.util.OptionalInt;
-=======
 import java.util.Collections;
 import java.util.Map;
->>>>>>> a7fd520f
 import java.util.Random;
 import java.util.function.BiFunction;
 import java.util.function.Supplier;
@@ -102,69 +96,6 @@
                 });
     }
 
-<<<<<<< HEAD
-    private static Function<Channel, LimitedChannel> addConcurrencyLimiter(Simulation sim) {
-        return channel -> new ConcurrencyLimitedChannel(
-                new ChannelToLimitedChannelAdapter(channel),
-                ConcurrencyLimitedChannel.createLimiter(sim.clock()),
-                OptionalInt.empty(),
-                sim.taggedMetrics());
-    }
-
-    private static Function<LimitedChannel, LimitedChannel> addFixedLimiter(Simulation sim) {
-        return channel -> new FixedLimitedChannel(channel, 256, DialogueClientMetrics.of(sim.taggedMetrics()));
-    }
-
-    private static Channel retryingChannel(Simulation sim, LimitedChannel limited) {
-        LimitedChannel limited1 = instrumentClient(limited, sim.taggedMetrics());
-        return new RetryingChannel(
-                new LimitedChannelToChannelAdapter(limited1),
-                4 /* ClientConfigurations.DEFAULT_MAX_NUM_RETRIES */,
-                Duration.ofMillis(250) /* ClientConfigurations.DEFAULT_BACKOFF_SLOT_SIZE */,
-                ClientConfiguration.ServerQoS.AUTOMATIC_RETRY,
-                ClientConfiguration.RetryOnTimeout.DISABLED,
-                sim.scheduler(),
-                new Random(8 /* Guaranteed lucky */)::nextDouble);
-    }
-
-    private static LimitedChannel instrumentClient(LimitedChannel delegate, TaggedMetrics metrics) {
-        Meter starts = metrics.meter("test_client.starts");
-        Counter metric = metrics.counter("test_client.refusals");
-        return new LimitedChannel() {
-
-            @Override
-            public Optional<ListenableFuture<Response>> maybeExecute(Endpoint endpoint, Request request) {
-                log.debug(
-                        "starting request={}",
-                        request.headerParams().get(Benchmark.REQUEST_ID_HEADER).get(0));
-                starts.mark();
-                Optional<ListenableFuture<Response>> response = delegate.maybeExecute(endpoint, request);
-                if (!response.isPresent()) {
-                    metric.inc();
-                }
-                return response;
-            }
-
-            @Override
-            public String toString() {
-                return delegate.toString();
-            }
-        };
-    }
-
-    private static LimitedChannel noOpLimitedChannel(Channel delegate) {
-        return new LimitedChannel() {
-            @Override
-            public Optional<ListenableFuture<Response>> maybeExecute(Endpoint endpoint, Request request) {
-                return Optional.of(delegate.execute(endpoint, request));
-            }
-
-            @Override
-            public String toString() {
-                return delegate.toString();
-            }
-        };
-=======
     private static ClientConfiguration stubConfig() {
         return ClientConfiguration.builder()
                 .from(ClientConfigurations.of(ServiceConfiguration.builder()
@@ -176,6 +107,5 @@
                         .build()))
                 .userAgent(UserAgent.of(UserAgent.Agent.of("foo", "1.0.0")))
                 .build();
->>>>>>> a7fd520f
     }
 }