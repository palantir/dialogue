--- conflicted
+++ resolved
@@ -1,5 +1 @@
-<<<<<<< HEAD
-success=46.9%	client_mean=PT1.705888206S 	server_cpu=PT1M10.35S     	client_received=1000/1000	server_resps=469	codes={200=469, Failed to make a request=531}
-=======
-success=100.0%	client_mean=PT1.806780026S 	server_cpu=PT2M30S        	client_received=1000/1000	server_resps=1000	codes={200=1000}
->>>>>>> 0481a517
+success=100.0%	client_mean=PT3.401232763S 	server_cpu=PT2M30S        	client_received=1000/1000	server_resps=1000	codes={200=1000}