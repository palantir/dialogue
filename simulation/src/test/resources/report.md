# Report
<!-- Run SimulationTest to regenerate this report. -->
```
                all_nodes_500[CONCURRENCY_LIMITER_PIN_UNTIL_ERROR].txt:	success=50.0%	client_mean=PT0.6S         	server_cpu=PT20M          	client_received=2000/2000	server_resps=2000	codes={200=1000, 500=1000}
                    all_nodes_500[CONCURRENCY_LIMITER_ROUND_ROBIN].txt:	success=50.0%	client_mean=PT0.6S         	server_cpu=PT20M          	client_received=2000/2000	server_resps=2000	codes={200=1000, 500=1000}
                              all_nodes_500[UNLIMITED_ROUND_ROBIN].txt:	success=50.0%	client_mean=PT0.6S         	server_cpu=PT20M          	client_received=2000/2000	server_resps=2000	codes={200=1000, 500=1000}
<<<<<<< HEAD
                   black_hole[CONCURRENCY_LIMITER_PIN_UNTIL_ERROR].txt:	success=88.7%	client_mean=PT0.601198685S 	server_cpu=PT17M43.80898079S	client_received=1773/2000	server_resps=1773	codes={200=1773}
                       black_hole[CONCURRENCY_LIMITER_ROUND_ROBIN].txt:	success=89.9%	client_mean=PT0.60015385S  	server_cpu=PT17M58.200391644S	client_received=1797/2000	server_resps=1797	codes={200=1797}
                                 black_hole[UNLIMITED_ROUND_ROBIN].txt:	success=65.0%	client_mean=PT0.6S         	server_cpu=PT12M59.4S     	client_received=1299/2000	server_resps=1299	codes={200=1299}
             drastic_slowdown[CONCURRENCY_LIMITER_PIN_UNTIL_ERROR].txt:	success=100.0%	client_mean=PT2.053420538S 	server_cpu=PT2H16M53.122025307S	client_received=4000/4000	server_resps=4000	codes={200=4000}
=======
             black_hole[CONCURRENCY_LIMITER_BLACKLIST_ROUND_ROBIN].txt:	success=89.9%	client_mean=PT0.600286226S 	server_cpu=PT17M58.2S     	client_received=1797/2000	server_resps=1797	codes={200=1797}
                   black_hole[CONCURRENCY_LIMITER_PIN_UNTIL_ERROR].txt:	success=88.7%	client_mean=PT0.600505405S 	server_cpu=PT17M43.8S     	client_received=1773/2000	server_resps=1773	codes={200=1773}
                       black_hole[CONCURRENCY_LIMITER_ROUND_ROBIN].txt:	success=89.9%	client_mean=PT0.600286226S 	server_cpu=PT17M58.2S     	client_received=1797/2000	server_resps=1797	codes={200=1797}
                                 black_hole[UNLIMITED_ROUND_ROBIN].txt:	success=65.0%	client_mean=PT0.6S         	server_cpu=PT12M59.4S     	client_received=1299/2000	server_resps=1299	codes={200=1299}
       drastic_slowdown[CONCURRENCY_LIMITER_BLACKLIST_ROUND_ROBIN].txt:	success=100.0%	client_mean=PT2.069939083S 	server_cpu=PT2H17M59.756333311S	client_received=4000/4000	server_resps=4000	codes={200=4000}
             drastic_slowdown[CONCURRENCY_LIMITER_PIN_UNTIL_ERROR].txt:	success=100.0%	client_mean=PT2.053277999S 	server_cpu=PT2H16M53.111999959S	client_received=4000/4000	server_resps=4000	codes={200=4000}
>>>>>>> acb3dd67
                 drastic_slowdown[CONCURRENCY_LIMITER_ROUND_ROBIN].txt:	success=100.0%	client_mean=PT2.069939083S 	server_cpu=PT2H17M59.756333311S	client_received=4000/4000	server_resps=4000	codes={200=4000}
                           drastic_slowdown[UNLIMITED_ROUND_ROBIN].txt:	success=100.0%	client_mean=PT8.353421749S 	server_cpu=PT9H16M53.686999978S	client_received=4000/4000	server_resps=4000	codes={200=4000}
        fast_500s_then_revert[CONCURRENCY_LIMITER_PIN_UNTIL_ERROR].txt:	success=99.7%	client_mean=PT0.080628355S 	server_cpu=PT5M2.35633333S	client_received=3750/3750	server_resps=3750	codes={200=3739, 500=11}
            fast_500s_then_revert[CONCURRENCY_LIMITER_ROUND_ROBIN].txt:	success=76.7%	client_mean=PT0.055463644S 	server_cpu=PT3M27.988666346S	client_received=3750/3750	server_resps=3750	codes={200=2876, 500=874}
                      fast_500s_then_revert[UNLIMITED_ROUND_ROBIN].txt:	success=76.7%	client_mean=PT0.055463644S 	server_cpu=PT3M27.988666346S	client_received=3750/3750	server_resps=3750	codes={200=2876, 500=874}
<<<<<<< HEAD
               live_reloading[CONCURRENCY_LIMITER_PIN_UNTIL_ERROR].txt:	success=52.6%	client_mean=PT2.901762023S 	server_cpu=PT1H42M3.966978864S	client_received=2500/2500	server_resps=2180	codes={200=1314, 500=866, Failed to make a request=320}
                   live_reloading[CONCURRENCY_LIMITER_ROUND_ROBIN].txt:	success=52.4%	client_mean=PT2.948137228S 	server_cpu=PT1H43M36.158312739S	client_received=2500/2500	server_resps=2205	codes={200=1309, 500=896, Failed to make a request=295}
                             live_reloading[UNLIMITED_ROUND_ROBIN].txt:	success=58.4%	client_mean=PT2.8396S      	server_cpu=PT1H58M19S     	client_received=2500/2500	server_resps=2500	codes={200=1461, 500=1039}
one_endpoint_dies_on_each_server[CONCURRENCY_LIMITER_PIN_UNTIL_ERROR].txt:	success=63.8%	client_mean=PT0.600804946S 	server_cpu=PT25M0.00133077S	client_received=2500/2500	server_resps=2500	codes={200=1596, 500=904}
=======
         live_reloading[CONCURRENCY_LIMITER_BLACKLIST_ROUND_ROBIN].txt:	success=59.3%	client_mean=PT2.717022131S 	server_cpu=PT1H21M18.049029538S	client_received=2500/2500	server_resps=1865	codes={200=1483, 500=382, Failed to make a request=635}
               live_reloading[CONCURRENCY_LIMITER_PIN_UNTIL_ERROR].txt:	success=54.2%	client_mean=PT2.947366793S 	server_cpu=PT1H45M11.292359783S	client_received=2500/2500	server_resps=2229	codes={200=1355, 500=874, Failed to make a request=271}
                   live_reloading[CONCURRENCY_LIMITER_ROUND_ROBIN].txt:	success=52.0%	client_mean=PT2.915893225S 	server_cpu=PT1H43M13.659598627S	client_received=2500/2500	server_resps=2197	codes={200=1301, 500=896, Failed to make a request=303}
                             live_reloading[UNLIMITED_ROUND_ROBIN].txt:	success=58.4%	client_mean=PT2.8396S      	server_cpu=PT1H58M19S     	client_received=2500/2500	server_resps=2500	codes={200=1461, 500=1039}
one_endpoint_dies_on_each_server[CONCURRENCY_LIMITER_BLACKLIST_ROUND_ROBIN].txt:	success=46.4%	client_mean=PT1.302954516S 	server_cpu=PT15M22.396603327S	client_received=2500/2500	server_resps=1536	codes={200=1161, 500=375, Failed to make a request=964}
one_endpoint_dies_on_each_server[CONCURRENCY_LIMITER_PIN_UNTIL_ERROR].txt:	success=63.8%	client_mean=PT0.6S         	server_cpu=PT25M          	client_received=2500/2500	server_resps=2500	codes={200=1594, 500=906}
>>>>>>> acb3dd67
 one_endpoint_dies_on_each_server[CONCURRENCY_LIMITER_ROUND_ROBIN].txt:	success=65.5%	client_mean=PT0.6S         	server_cpu=PT25M          	client_received=2500/2500	server_resps=2500	codes={200=1638, 500=862}
           one_endpoint_dies_on_each_server[UNLIMITED_ROUND_ROBIN].txt:	success=65.5%	client_mean=PT0.6S         	server_cpu=PT25M          	client_received=2500/2500	server_resps=2500	codes={200=1638, 500=862}
       simplest_possible_case[CONCURRENCY_LIMITER_PIN_UNTIL_ERROR].txt:	success=100.0%	client_mean=PT1.000005994S 	server_cpu=PT3H40M0.07912201S	client_received=13200/13200	server_resps=13200	codes={200=13200}
           simplest_possible_case[CONCURRENCY_LIMITER_ROUND_ROBIN].txt:	success=100.0%	client_mean=PT0.799939398S 	server_cpu=PT2H55M59.2000635S	client_received=13200/13200	server_resps=13200	codes={200=13200}
                     simplest_possible_case[UNLIMITED_ROUND_ROBIN].txt:	success=100.0%	client_mean=PT0.799939398S 	server_cpu=PT2H55M59.2000635S	client_received=13200/13200	server_resps=13200	codes={200=13200}
<<<<<<< HEAD
        slow_503s_then_revert[CONCURRENCY_LIMITER_PIN_UNTIL_ERROR].txt:	success=100.0%	client_mean=PT0.347611768S 	server_cpu=PT16M52.004372302S	client_received=3000/3000	server_resps=3197	codes={200=3000}
            slow_503s_then_revert[CONCURRENCY_LIMITER_ROUND_ROBIN].txt:	success=100.0%	client_mean=PT0.750350226S 	server_cpu=PT36M25.214531422S	client_received=3000/3000	server_resps=3411	codes={200=3000}
                      slow_503s_then_revert[UNLIMITED_ROUND_ROBIN].txt:	success=100.0%	client_mean=PT1.429390697S 	server_cpu=PT1H9M30.062962081S	client_received=3000/3000	server_resps=3798	codes={200=3000}
slowdown_and_error_thresholds[CONCURRENCY_LIMITER_PIN_UNTIL_ERROR].txt:	success=1.2%	client_mean=PT3.004727006S 	server_cpu=PT4H33M6.353848688S	client_received=10000/10000	server_resps=4283	codes={200=121, 500=4162, Failed to make a request=5717}
    slowdown_and_error_thresholds[CONCURRENCY_LIMITER_ROUND_ROBIN].txt:	success=1.2%	client_mean=PT3.028826999S 	server_cpu=PT4H42M11.906913053S	client_received=10000/10000	server_resps=4436	codes={200=120, 500=4316, Failed to make a request=5564}
=======
  slow_503s_then_revert[CONCURRENCY_LIMITER_BLACKLIST_ROUND_ROBIN].txt:	success=100.0%	client_mean=PT0.30283067S  	server_cpu=PT14M44.486985327S	client_received=3000/3000	server_resps=3175	codes={200=3000}
        slow_503s_then_revert[CONCURRENCY_LIMITER_PIN_UNTIL_ERROR].txt:	success=100.0%	client_mean=PT0.346102289S 	server_cpu=PT16M51.944355932S	client_received=3000/3000	server_resps=3197	codes={200=3000}
            slow_503s_then_revert[CONCURRENCY_LIMITER_ROUND_ROBIN].txt:	success=100.0%	client_mean=PT0.745660042S 	server_cpu=PT36M23.70242803S	client_received=3000/3000	server_resps=3411	codes={200=3000}
                      slow_503s_then_revert[UNLIMITED_ROUND_ROBIN].txt:	success=100.0%	client_mean=PT1.430720789S 	server_cpu=PT1H9M50.430528642S	client_received=3000/3000	server_resps=3802	codes={200=3000}
slowdown_and_error_thresholds[CONCURRENCY_LIMITER_BLACKLIST_ROUND_ROBIN].txt:	success=3.4%	client_mean=PT2.255528943S 	server_cpu=PT1H43M47.583860348S	client_received=10000/10000	server_resps=1676	codes={200=344, 500=1332, Failed to make a request=8324}
slowdown_and_error_thresholds[CONCURRENCY_LIMITER_PIN_UNTIL_ERROR].txt:	success=1.3%	client_mean=PT2.973573019S 	server_cpu=PT4H37M50.614960566S	client_received=10000/10000	server_resps=4345	codes={200=125, 500=4220, Failed to make a request=5655}
    slowdown_and_error_thresholds[CONCURRENCY_LIMITER_ROUND_ROBIN].txt:	success=1.2%	client_mean=PT2.987017569S 	server_cpu=PT4H40M48.239132959S	client_received=10000/10000	server_resps=4417	codes={200=120, 500=4297, Failed to make a request=5583}
>>>>>>> acb3dd67
              slowdown_and_error_thresholds[UNLIMITED_ROUND_ROBIN].txt:	success=1.2%	client_mean=PT3.974129199S 	server_cpu=PT11H2M21.291999888S	client_received=10000/10000	server_resps=10000	codes={200=120, 500=9880}
              uncommon_flakes[CONCURRENCY_LIMITER_PIN_UNTIL_ERROR].txt:	success=99.0%	client_mean=PT0.000001S    	server_cpu=PT0.01S        	client_received=10000/10000	server_resps=10000	codes={200=9902, 500=98}
                  uncommon_flakes[CONCURRENCY_LIMITER_ROUND_ROBIN].txt:	success=99.0%	client_mean=PT0.000001S    	server_cpu=PT0.01S        	client_received=10000/10000	server_resps=10000	codes={200=9900, 500=100}
                            uncommon_flakes[UNLIMITED_ROUND_ROBIN].txt:	success=99.0%	client_mean=PT0.000001S    	server_cpu=PT0.01S        	client_received=10000/10000	server_resps=10000	codes={200=9900, 500=100}
```



## `all_nodes_500[CONCURRENCY_LIMITER_PIN_UNTIL_ERROR]`
<table><tr><th>develop</th><th>current</th></tr>
<tr><td><image width=400 src="https://media.githubusercontent.com/media/palantir/dialogue/develop/simulation/src/test/resources/all_nodes_500[CONCURRENCY_LIMITER_PIN_UNTIL_ERROR].png" /></td><td><image width=400 src="all_nodes_500[CONCURRENCY_LIMITER_PIN_UNTIL_ERROR].png" /></td></tr></table>


## `all_nodes_500[CONCURRENCY_LIMITER_ROUND_ROBIN]`
<table><tr><th>develop</th><th>current</th></tr>
<tr><td><image width=400 src="https://media.githubusercontent.com/media/palantir/dialogue/develop/simulation/src/test/resources/all_nodes_500[CONCURRENCY_LIMITER_ROUND_ROBIN].png" /></td><td><image width=400 src="all_nodes_500[CONCURRENCY_LIMITER_ROUND_ROBIN].png" /></td></tr></table>


## `all_nodes_500[UNLIMITED_ROUND_ROBIN]`
<table><tr><th>develop</th><th>current</th></tr>
<tr><td><image width=400 src="https://media.githubusercontent.com/media/palantir/dialogue/develop/simulation/src/test/resources/all_nodes_500[UNLIMITED_ROUND_ROBIN].png" /></td><td><image width=400 src="all_nodes_500[UNLIMITED_ROUND_ROBIN].png" /></td></tr></table>


## `black_hole[CONCURRENCY_LIMITER_PIN_UNTIL_ERROR]`
<table><tr><th>develop</th><th>current</th></tr>
<tr><td><image width=400 src="https://media.githubusercontent.com/media/palantir/dialogue/develop/simulation/src/test/resources/black_hole[CONCURRENCY_LIMITER_PIN_UNTIL_ERROR].png" /></td><td><image width=400 src="black_hole[CONCURRENCY_LIMITER_PIN_UNTIL_ERROR].png" /></td></tr></table>


## `black_hole[CONCURRENCY_LIMITER_ROUND_ROBIN]`
<table><tr><th>develop</th><th>current</th></tr>
<tr><td><image width=400 src="https://media.githubusercontent.com/media/palantir/dialogue/develop/simulation/src/test/resources/black_hole[CONCURRENCY_LIMITER_ROUND_ROBIN].png" /></td><td><image width=400 src="black_hole[CONCURRENCY_LIMITER_ROUND_ROBIN].png" /></td></tr></table>


## `black_hole[UNLIMITED_ROUND_ROBIN]`
<table><tr><th>develop</th><th>current</th></tr>
<tr><td><image width=400 src="https://media.githubusercontent.com/media/palantir/dialogue/develop/simulation/src/test/resources/black_hole[UNLIMITED_ROUND_ROBIN].png" /></td><td><image width=400 src="black_hole[UNLIMITED_ROUND_ROBIN].png" /></td></tr></table>


## `drastic_slowdown[CONCURRENCY_LIMITER_PIN_UNTIL_ERROR]`
<table><tr><th>develop</th><th>current</th></tr>
<tr><td><image width=400 src="https://media.githubusercontent.com/media/palantir/dialogue/develop/simulation/src/test/resources/drastic_slowdown[CONCURRENCY_LIMITER_PIN_UNTIL_ERROR].png" /></td><td><image width=400 src="drastic_slowdown[CONCURRENCY_LIMITER_PIN_UNTIL_ERROR].png" /></td></tr></table>


## `drastic_slowdown[CONCURRENCY_LIMITER_ROUND_ROBIN]`
<table><tr><th>develop</th><th>current</th></tr>
<tr><td><image width=400 src="https://media.githubusercontent.com/media/palantir/dialogue/develop/simulation/src/test/resources/drastic_slowdown[CONCURRENCY_LIMITER_ROUND_ROBIN].png" /></td><td><image width=400 src="drastic_slowdown[CONCURRENCY_LIMITER_ROUND_ROBIN].png" /></td></tr></table>


## `drastic_slowdown[UNLIMITED_ROUND_ROBIN]`
<table><tr><th>develop</th><th>current</th></tr>
<tr><td><image width=400 src="https://media.githubusercontent.com/media/palantir/dialogue/develop/simulation/src/test/resources/drastic_slowdown[UNLIMITED_ROUND_ROBIN].png" /></td><td><image width=400 src="drastic_slowdown[UNLIMITED_ROUND_ROBIN].png" /></td></tr></table>


## `fast_500s_then_revert[CONCURRENCY_LIMITER_PIN_UNTIL_ERROR]`
<table><tr><th>develop</th><th>current</th></tr>
<tr><td><image width=400 src="https://media.githubusercontent.com/media/palantir/dialogue/develop/simulation/src/test/resources/fast_500s_then_revert[CONCURRENCY_LIMITER_PIN_UNTIL_ERROR].png" /></td><td><image width=400 src="fast_500s_then_revert[CONCURRENCY_LIMITER_PIN_UNTIL_ERROR].png" /></td></tr></table>


## `fast_500s_then_revert[CONCURRENCY_LIMITER_ROUND_ROBIN]`
<table><tr><th>develop</th><th>current</th></tr>
<tr><td><image width=400 src="https://media.githubusercontent.com/media/palantir/dialogue/develop/simulation/src/test/resources/fast_500s_then_revert[CONCURRENCY_LIMITER_ROUND_ROBIN].png" /></td><td><image width=400 src="fast_500s_then_revert[CONCURRENCY_LIMITER_ROUND_ROBIN].png" /></td></tr></table>


## `fast_500s_then_revert[UNLIMITED_ROUND_ROBIN]`
<table><tr><th>develop</th><th>current</th></tr>
<tr><td><image width=400 src="https://media.githubusercontent.com/media/palantir/dialogue/develop/simulation/src/test/resources/fast_500s_then_revert[UNLIMITED_ROUND_ROBIN].png" /></td><td><image width=400 src="fast_500s_then_revert[UNLIMITED_ROUND_ROBIN].png" /></td></tr></table>


## `live_reloading[CONCURRENCY_LIMITER_PIN_UNTIL_ERROR]`
<table><tr><th>develop</th><th>current</th></tr>
<tr><td><image width=400 src="https://media.githubusercontent.com/media/palantir/dialogue/develop/simulation/src/test/resources/live_reloading[CONCURRENCY_LIMITER_PIN_UNTIL_ERROR].png" /></td><td><image width=400 src="live_reloading[CONCURRENCY_LIMITER_PIN_UNTIL_ERROR].png" /></td></tr></table>


## `live_reloading[CONCURRENCY_LIMITER_ROUND_ROBIN]`
<table><tr><th>develop</th><th>current</th></tr>
<tr><td><image width=400 src="https://media.githubusercontent.com/media/palantir/dialogue/develop/simulation/src/test/resources/live_reloading[CONCURRENCY_LIMITER_ROUND_ROBIN].png" /></td><td><image width=400 src="live_reloading[CONCURRENCY_LIMITER_ROUND_ROBIN].png" /></td></tr></table>


## `live_reloading[UNLIMITED_ROUND_ROBIN]`
<table><tr><th>develop</th><th>current</th></tr>
<tr><td><image width=400 src="https://media.githubusercontent.com/media/palantir/dialogue/develop/simulation/src/test/resources/live_reloading[UNLIMITED_ROUND_ROBIN].png" /></td><td><image width=400 src="live_reloading[UNLIMITED_ROUND_ROBIN].png" /></td></tr></table>


## `one_endpoint_dies_on_each_server[CONCURRENCY_LIMITER_PIN_UNTIL_ERROR]`
<table><tr><th>develop</th><th>current</th></tr>
<tr><td><image width=400 src="https://media.githubusercontent.com/media/palantir/dialogue/develop/simulation/src/test/resources/one_endpoint_dies_on_each_server[CONCURRENCY_LIMITER_PIN_UNTIL_ERROR].png" /></td><td><image width=400 src="one_endpoint_dies_on_each_server[CONCURRENCY_LIMITER_PIN_UNTIL_ERROR].png" /></td></tr></table>


## `one_endpoint_dies_on_each_server[CONCURRENCY_LIMITER_ROUND_ROBIN]`
<table><tr><th>develop</th><th>current</th></tr>
<tr><td><image width=400 src="https://media.githubusercontent.com/media/palantir/dialogue/develop/simulation/src/test/resources/one_endpoint_dies_on_each_server[CONCURRENCY_LIMITER_ROUND_ROBIN].png" /></td><td><image width=400 src="one_endpoint_dies_on_each_server[CONCURRENCY_LIMITER_ROUND_ROBIN].png" /></td></tr></table>


## `one_endpoint_dies_on_each_server[UNLIMITED_ROUND_ROBIN]`
<table><tr><th>develop</th><th>current</th></tr>
<tr><td><image width=400 src="https://media.githubusercontent.com/media/palantir/dialogue/develop/simulation/src/test/resources/one_endpoint_dies_on_each_server[UNLIMITED_ROUND_ROBIN].png" /></td><td><image width=400 src="one_endpoint_dies_on_each_server[UNLIMITED_ROUND_ROBIN].png" /></td></tr></table>


## `simplest_possible_case[CONCURRENCY_LIMITER_PIN_UNTIL_ERROR]`
<table><tr><th>develop</th><th>current</th></tr>
<tr><td><image width=400 src="https://media.githubusercontent.com/media/palantir/dialogue/develop/simulation/src/test/resources/simplest_possible_case[CONCURRENCY_LIMITER_PIN_UNTIL_ERROR].png" /></td><td><image width=400 src="simplest_possible_case[CONCURRENCY_LIMITER_PIN_UNTIL_ERROR].png" /></td></tr></table>


## `simplest_possible_case[CONCURRENCY_LIMITER_ROUND_ROBIN]`
<table><tr><th>develop</th><th>current</th></tr>
<tr><td><image width=400 src="https://media.githubusercontent.com/media/palantir/dialogue/develop/simulation/src/test/resources/simplest_possible_case[CONCURRENCY_LIMITER_ROUND_ROBIN].png" /></td><td><image width=400 src="simplest_possible_case[CONCURRENCY_LIMITER_ROUND_ROBIN].png" /></td></tr></table>


## `simplest_possible_case[UNLIMITED_ROUND_ROBIN]`
<table><tr><th>develop</th><th>current</th></tr>
<tr><td><image width=400 src="https://media.githubusercontent.com/media/palantir/dialogue/develop/simulation/src/test/resources/simplest_possible_case[UNLIMITED_ROUND_ROBIN].png" /></td><td><image width=400 src="simplest_possible_case[UNLIMITED_ROUND_ROBIN].png" /></td></tr></table>


## `slow_503s_then_revert[CONCURRENCY_LIMITER_PIN_UNTIL_ERROR]`
<table><tr><th>develop</th><th>current</th></tr>
<tr><td><image width=400 src="https://media.githubusercontent.com/media/palantir/dialogue/develop/simulation/src/test/resources/slow_503s_then_revert[CONCURRENCY_LIMITER_PIN_UNTIL_ERROR].png" /></td><td><image width=400 src="slow_503s_then_revert[CONCURRENCY_LIMITER_PIN_UNTIL_ERROR].png" /></td></tr></table>


## `slow_503s_then_revert[CONCURRENCY_LIMITER_ROUND_ROBIN]`
<table><tr><th>develop</th><th>current</th></tr>
<tr><td><image width=400 src="https://media.githubusercontent.com/media/palantir/dialogue/develop/simulation/src/test/resources/slow_503s_then_revert[CONCURRENCY_LIMITER_ROUND_ROBIN].png" /></td><td><image width=400 src="slow_503s_then_revert[CONCURRENCY_LIMITER_ROUND_ROBIN].png" /></td></tr></table>


## `slow_503s_then_revert[UNLIMITED_ROUND_ROBIN]`
<table><tr><th>develop</th><th>current</th></tr>
<tr><td><image width=400 src="https://media.githubusercontent.com/media/palantir/dialogue/develop/simulation/src/test/resources/slow_503s_then_revert[UNLIMITED_ROUND_ROBIN].png" /></td><td><image width=400 src="slow_503s_then_revert[UNLIMITED_ROUND_ROBIN].png" /></td></tr></table>


## `slowdown_and_error_thresholds[CONCURRENCY_LIMITER_PIN_UNTIL_ERROR]`
<table><tr><th>develop</th><th>current</th></tr>
<tr><td><image width=400 src="https://media.githubusercontent.com/media/palantir/dialogue/develop/simulation/src/test/resources/slowdown_and_error_thresholds[CONCURRENCY_LIMITER_PIN_UNTIL_ERROR].png" /></td><td><image width=400 src="slowdown_and_error_thresholds[CONCURRENCY_LIMITER_PIN_UNTIL_ERROR].png" /></td></tr></table>


## `slowdown_and_error_thresholds[CONCURRENCY_LIMITER_ROUND_ROBIN]`
<table><tr><th>develop</th><th>current</th></tr>
<tr><td><image width=400 src="https://media.githubusercontent.com/media/palantir/dialogue/develop/simulation/src/test/resources/slowdown_and_error_thresholds[CONCURRENCY_LIMITER_ROUND_ROBIN].png" /></td><td><image width=400 src="slowdown_and_error_thresholds[CONCURRENCY_LIMITER_ROUND_ROBIN].png" /></td></tr></table>


## `slowdown_and_error_thresholds[UNLIMITED_ROUND_ROBIN]`
<table><tr><th>develop</th><th>current</th></tr>
<tr><td><image width=400 src="https://media.githubusercontent.com/media/palantir/dialogue/develop/simulation/src/test/resources/slowdown_and_error_thresholds[UNLIMITED_ROUND_ROBIN].png" /></td><td><image width=400 src="slowdown_and_error_thresholds[UNLIMITED_ROUND_ROBIN].png" /></td></tr></table>


## `uncommon_flakes[CONCURRENCY_LIMITER_PIN_UNTIL_ERROR]`
<table><tr><th>develop</th><th>current</th></tr>
<tr><td><image width=400 src="https://media.githubusercontent.com/media/palantir/dialogue/develop/simulation/src/test/resources/uncommon_flakes[CONCURRENCY_LIMITER_PIN_UNTIL_ERROR].png" /></td><td><image width=400 src="uncommon_flakes[CONCURRENCY_LIMITER_PIN_UNTIL_ERROR].png" /></td></tr></table>


## `uncommon_flakes[CONCURRENCY_LIMITER_ROUND_ROBIN]`
<table><tr><th>develop</th><th>current</th></tr>
<tr><td><image width=400 src="https://media.githubusercontent.com/media/palantir/dialogue/develop/simulation/src/test/resources/uncommon_flakes[CONCURRENCY_LIMITER_ROUND_ROBIN].png" /></td><td><image width=400 src="uncommon_flakes[CONCURRENCY_LIMITER_ROUND_ROBIN].png" /></td></tr></table>


## `uncommon_flakes[UNLIMITED_ROUND_ROBIN]`
<table><tr><th>develop</th><th>current</th></tr>
<tr><td><image width=400 src="https://media.githubusercontent.com/media/palantir/dialogue/develop/simulation/src/test/resources/uncommon_flakes[UNLIMITED_ROUND_ROBIN].png" /></td><td><image width=400 src="uncommon_flakes[UNLIMITED_ROUND_ROBIN].png" /></td></tr></table>

<|MERGE_RESOLUTION|>--- conflicted
+++ resolved
@@ -4,57 +4,29 @@
                 all_nodes_500[CONCURRENCY_LIMITER_PIN_UNTIL_ERROR].txt:	success=50.0%	client_mean=PT0.6S         	server_cpu=PT20M          	client_received=2000/2000	server_resps=2000	codes={200=1000, 500=1000}
                     all_nodes_500[CONCURRENCY_LIMITER_ROUND_ROBIN].txt:	success=50.0%	client_mean=PT0.6S         	server_cpu=PT20M          	client_received=2000/2000	server_resps=2000	codes={200=1000, 500=1000}
                               all_nodes_500[UNLIMITED_ROUND_ROBIN].txt:	success=50.0%	client_mean=PT0.6S         	server_cpu=PT20M          	client_received=2000/2000	server_resps=2000	codes={200=1000, 500=1000}
-<<<<<<< HEAD
-                   black_hole[CONCURRENCY_LIMITER_PIN_UNTIL_ERROR].txt:	success=88.7%	client_mean=PT0.601198685S 	server_cpu=PT17M43.80898079S	client_received=1773/2000	server_resps=1773	codes={200=1773}
+                   black_hole[CONCURRENCY_LIMITER_PIN_UNTIL_ERROR].txt:	success=88.7%	client_mean=PT0.600741433S 	server_cpu=PT17M43.8S     	client_received=1773/2000	server_resps=1773	codes={200=1773}
                        black_hole[CONCURRENCY_LIMITER_ROUND_ROBIN].txt:	success=89.9%	client_mean=PT0.60015385S  	server_cpu=PT17M58.200391644S	client_received=1797/2000	server_resps=1797	codes={200=1797}
                                  black_hole[UNLIMITED_ROUND_ROBIN].txt:	success=65.0%	client_mean=PT0.6S         	server_cpu=PT12M59.4S     	client_received=1299/2000	server_resps=1299	codes={200=1299}
-             drastic_slowdown[CONCURRENCY_LIMITER_PIN_UNTIL_ERROR].txt:	success=100.0%	client_mean=PT2.053420538S 	server_cpu=PT2H16M53.122025307S	client_received=4000/4000	server_resps=4000	codes={200=4000}
-=======
-             black_hole[CONCURRENCY_LIMITER_BLACKLIST_ROUND_ROBIN].txt:	success=89.9%	client_mean=PT0.600286226S 	server_cpu=PT17M58.2S     	client_received=1797/2000	server_resps=1797	codes={200=1797}
-                   black_hole[CONCURRENCY_LIMITER_PIN_UNTIL_ERROR].txt:	success=88.7%	client_mean=PT0.600505405S 	server_cpu=PT17M43.8S     	client_received=1773/2000	server_resps=1773	codes={200=1773}
-                       black_hole[CONCURRENCY_LIMITER_ROUND_ROBIN].txt:	success=89.9%	client_mean=PT0.600286226S 	server_cpu=PT17M58.2S     	client_received=1797/2000	server_resps=1797	codes={200=1797}
-                                 black_hole[UNLIMITED_ROUND_ROBIN].txt:	success=65.0%	client_mean=PT0.6S         	server_cpu=PT12M59.4S     	client_received=1299/2000	server_resps=1299	codes={200=1299}
-       drastic_slowdown[CONCURRENCY_LIMITER_BLACKLIST_ROUND_ROBIN].txt:	success=100.0%	client_mean=PT2.069939083S 	server_cpu=PT2H17M59.756333311S	client_received=4000/4000	server_resps=4000	codes={200=4000}
              drastic_slowdown[CONCURRENCY_LIMITER_PIN_UNTIL_ERROR].txt:	success=100.0%	client_mean=PT2.053277999S 	server_cpu=PT2H16M53.111999959S	client_received=4000/4000	server_resps=4000	codes={200=4000}
->>>>>>> acb3dd67
                  drastic_slowdown[CONCURRENCY_LIMITER_ROUND_ROBIN].txt:	success=100.0%	client_mean=PT2.069939083S 	server_cpu=PT2H17M59.756333311S	client_received=4000/4000	server_resps=4000	codes={200=4000}
                            drastic_slowdown[UNLIMITED_ROUND_ROBIN].txt:	success=100.0%	client_mean=PT8.353421749S 	server_cpu=PT9H16M53.686999978S	client_received=4000/4000	server_resps=4000	codes={200=4000}
         fast_500s_then_revert[CONCURRENCY_LIMITER_PIN_UNTIL_ERROR].txt:	success=99.7%	client_mean=PT0.080628355S 	server_cpu=PT5M2.35633333S	client_received=3750/3750	server_resps=3750	codes={200=3739, 500=11}
             fast_500s_then_revert[CONCURRENCY_LIMITER_ROUND_ROBIN].txt:	success=76.7%	client_mean=PT0.055463644S 	server_cpu=PT3M27.988666346S	client_received=3750/3750	server_resps=3750	codes={200=2876, 500=874}
                       fast_500s_then_revert[UNLIMITED_ROUND_ROBIN].txt:	success=76.7%	client_mean=PT0.055463644S 	server_cpu=PT3M27.988666346S	client_received=3750/3750	server_resps=3750	codes={200=2876, 500=874}
-<<<<<<< HEAD
-               live_reloading[CONCURRENCY_LIMITER_PIN_UNTIL_ERROR].txt:	success=52.6%	client_mean=PT2.901762023S 	server_cpu=PT1H42M3.966978864S	client_received=2500/2500	server_resps=2180	codes={200=1314, 500=866, Failed to make a request=320}
+               live_reloading[CONCURRENCY_LIMITER_PIN_UNTIL_ERROR].txt:	success=52.7%	client_mean=PT2.966949889S 	server_cpu=PT1H44M42.293598132S	client_received=2500/2500	server_resps=2219	codes={200=1317, 500=902, Failed to make a request=281}
                    live_reloading[CONCURRENCY_LIMITER_ROUND_ROBIN].txt:	success=52.4%	client_mean=PT2.948137228S 	server_cpu=PT1H43M36.158312739S	client_received=2500/2500	server_resps=2205	codes={200=1309, 500=896, Failed to make a request=295}
                              live_reloading[UNLIMITED_ROUND_ROBIN].txt:	success=58.4%	client_mean=PT2.8396S      	server_cpu=PT1H58M19S     	client_received=2500/2500	server_resps=2500	codes={200=1461, 500=1039}
-one_endpoint_dies_on_each_server[CONCURRENCY_LIMITER_PIN_UNTIL_ERROR].txt:	success=63.8%	client_mean=PT0.600804946S 	server_cpu=PT25M0.00133077S	client_received=2500/2500	server_resps=2500	codes={200=1596, 500=904}
-=======
-         live_reloading[CONCURRENCY_LIMITER_BLACKLIST_ROUND_ROBIN].txt:	success=59.3%	client_mean=PT2.717022131S 	server_cpu=PT1H21M18.049029538S	client_received=2500/2500	server_resps=1865	codes={200=1483, 500=382, Failed to make a request=635}
-               live_reloading[CONCURRENCY_LIMITER_PIN_UNTIL_ERROR].txt:	success=54.2%	client_mean=PT2.947366793S 	server_cpu=PT1H45M11.292359783S	client_received=2500/2500	server_resps=2229	codes={200=1355, 500=874, Failed to make a request=271}
-                   live_reloading[CONCURRENCY_LIMITER_ROUND_ROBIN].txt:	success=52.0%	client_mean=PT2.915893225S 	server_cpu=PT1H43M13.659598627S	client_received=2500/2500	server_resps=2197	codes={200=1301, 500=896, Failed to make a request=303}
-                             live_reloading[UNLIMITED_ROUND_ROBIN].txt:	success=58.4%	client_mean=PT2.8396S      	server_cpu=PT1H58M19S     	client_received=2500/2500	server_resps=2500	codes={200=1461, 500=1039}
-one_endpoint_dies_on_each_server[CONCURRENCY_LIMITER_BLACKLIST_ROUND_ROBIN].txt:	success=46.4%	client_mean=PT1.302954516S 	server_cpu=PT15M22.396603327S	client_received=2500/2500	server_resps=1536	codes={200=1161, 500=375, Failed to make a request=964}
 one_endpoint_dies_on_each_server[CONCURRENCY_LIMITER_PIN_UNTIL_ERROR].txt:	success=63.8%	client_mean=PT0.6S         	server_cpu=PT25M          	client_received=2500/2500	server_resps=2500	codes={200=1594, 500=906}
->>>>>>> acb3dd67
  one_endpoint_dies_on_each_server[CONCURRENCY_LIMITER_ROUND_ROBIN].txt:	success=65.5%	client_mean=PT0.6S         	server_cpu=PT25M          	client_received=2500/2500	server_resps=2500	codes={200=1638, 500=862}
            one_endpoint_dies_on_each_server[UNLIMITED_ROUND_ROBIN].txt:	success=65.5%	client_mean=PT0.6S         	server_cpu=PT25M          	client_received=2500/2500	server_resps=2500	codes={200=1638, 500=862}
        simplest_possible_case[CONCURRENCY_LIMITER_PIN_UNTIL_ERROR].txt:	success=100.0%	client_mean=PT1.000005994S 	server_cpu=PT3H40M0.07912201S	client_received=13200/13200	server_resps=13200	codes={200=13200}
            simplest_possible_case[CONCURRENCY_LIMITER_ROUND_ROBIN].txt:	success=100.0%	client_mean=PT0.799939398S 	server_cpu=PT2H55M59.2000635S	client_received=13200/13200	server_resps=13200	codes={200=13200}
                      simplest_possible_case[UNLIMITED_ROUND_ROBIN].txt:	success=100.0%	client_mean=PT0.799939398S 	server_cpu=PT2H55M59.2000635S	client_received=13200/13200	server_resps=13200	codes={200=13200}
-<<<<<<< HEAD
-        slow_503s_then_revert[CONCURRENCY_LIMITER_PIN_UNTIL_ERROR].txt:	success=100.0%	client_mean=PT0.347611768S 	server_cpu=PT16M52.004372302S	client_received=3000/3000	server_resps=3197	codes={200=3000}
+        slow_503s_then_revert[CONCURRENCY_LIMITER_PIN_UNTIL_ERROR].txt:	success=100.0%	client_mean=PT0.347163228S 	server_cpu=PT16M51.979778103S	client_received=3000/3000	server_resps=3197	codes={200=3000}
             slow_503s_then_revert[CONCURRENCY_LIMITER_ROUND_ROBIN].txt:	success=100.0%	client_mean=PT0.750350226S 	server_cpu=PT36M25.214531422S	client_received=3000/3000	server_resps=3411	codes={200=3000}
                       slow_503s_then_revert[UNLIMITED_ROUND_ROBIN].txt:	success=100.0%	client_mean=PT1.429390697S 	server_cpu=PT1H9M30.062962081S	client_received=3000/3000	server_resps=3798	codes={200=3000}
-slowdown_and_error_thresholds[CONCURRENCY_LIMITER_PIN_UNTIL_ERROR].txt:	success=1.2%	client_mean=PT3.004727006S 	server_cpu=PT4H33M6.353848688S	client_received=10000/10000	server_resps=4283	codes={200=121, 500=4162, Failed to make a request=5717}
+slowdown_and_error_thresholds[CONCURRENCY_LIMITER_PIN_UNTIL_ERROR].txt:	success=1.2%	client_mean=PT3.031938285S 	server_cpu=PT4H39M53.243529487S	client_received=10000/10000	server_resps=4382	codes={200=120, 500=4262, Failed to make a request=5618}
     slowdown_and_error_thresholds[CONCURRENCY_LIMITER_ROUND_ROBIN].txt:	success=1.2%	client_mean=PT3.028826999S 	server_cpu=PT4H42M11.906913053S	client_received=10000/10000	server_resps=4436	codes={200=120, 500=4316, Failed to make a request=5564}
-=======
-  slow_503s_then_revert[CONCURRENCY_LIMITER_BLACKLIST_ROUND_ROBIN].txt:	success=100.0%	client_mean=PT0.30283067S  	server_cpu=PT14M44.486985327S	client_received=3000/3000	server_resps=3175	codes={200=3000}
-        slow_503s_then_revert[CONCURRENCY_LIMITER_PIN_UNTIL_ERROR].txt:	success=100.0%	client_mean=PT0.346102289S 	server_cpu=PT16M51.944355932S	client_received=3000/3000	server_resps=3197	codes={200=3000}
-            slow_503s_then_revert[CONCURRENCY_LIMITER_ROUND_ROBIN].txt:	success=100.0%	client_mean=PT0.745660042S 	server_cpu=PT36M23.70242803S	client_received=3000/3000	server_resps=3411	codes={200=3000}
-                      slow_503s_then_revert[UNLIMITED_ROUND_ROBIN].txt:	success=100.0%	client_mean=PT1.430720789S 	server_cpu=PT1H9M50.430528642S	client_received=3000/3000	server_resps=3802	codes={200=3000}
-slowdown_and_error_thresholds[CONCURRENCY_LIMITER_BLACKLIST_ROUND_ROBIN].txt:	success=3.4%	client_mean=PT2.255528943S 	server_cpu=PT1H43M47.583860348S	client_received=10000/10000	server_resps=1676	codes={200=344, 500=1332, Failed to make a request=8324}
-slowdown_and_error_thresholds[CONCURRENCY_LIMITER_PIN_UNTIL_ERROR].txt:	success=1.3%	client_mean=PT2.973573019S 	server_cpu=PT4H37M50.614960566S	client_received=10000/10000	server_resps=4345	codes={200=125, 500=4220, Failed to make a request=5655}
-    slowdown_and_error_thresholds[CONCURRENCY_LIMITER_ROUND_ROBIN].txt:	success=1.2%	client_mean=PT2.987017569S 	server_cpu=PT4H40M48.239132959S	client_received=10000/10000	server_resps=4417	codes={200=120, 500=4297, Failed to make a request=5583}
->>>>>>> acb3dd67
               slowdown_and_error_thresholds[UNLIMITED_ROUND_ROBIN].txt:	success=1.2%	client_mean=PT3.974129199S 	server_cpu=PT11H2M21.291999888S	client_received=10000/10000	server_resps=10000	codes={200=120, 500=9880}
               uncommon_flakes[CONCURRENCY_LIMITER_PIN_UNTIL_ERROR].txt:	success=99.0%	client_mean=PT0.000001S    	server_cpu=PT0.01S        	client_received=10000/10000	server_resps=10000	codes={200=9902, 500=98}
                   uncommon_flakes[CONCURRENCY_LIMITER_ROUND_ROBIN].txt:	success=99.0%	client_mean=PT0.000001S    	server_cpu=PT0.01S        	client_received=10000/10000	server_resps=10000	codes={200=9900, 500=100}
