--- conflicted
+++ resolved
@@ -13,25 +13,15 @@
         fast_500s_then_revert[CONCURRENCY_LIMITER_PIN_UNTIL_ERROR].txt:	success=100.0%	client_mean=PT0.080925333S 	server_cpu=PT5M3.47S      	client_received=3750/3750	server_resps=3750	codes={200=3750}
             fast_500s_then_revert[CONCURRENCY_LIMITER_ROUND_ROBIN].txt:	success=76.7%	client_mean=PT0.055463644S 	server_cpu=PT3M27.988666346S	client_received=3750/3750	server_resps=3750	codes={200=2876, 500=874}
                       fast_500s_then_revert[UNLIMITED_ROUND_ROBIN].txt:	success=76.7%	client_mean=PT0.055463644S 	server_cpu=PT3M27.988666346S	client_received=3750/3750	server_resps=3750	codes={200=2876, 500=874}
-<<<<<<< HEAD
                live_reloading[CONCURRENCY_LIMITER_PIN_UNTIL_ERROR].txt:	success=38.6%	client_mean=PT2.463828397S 	server_cpu=PT46M4.48S     	client_received=2500/2500	server_resps=964	codes={200=964, Failed to make a request=1536}
-                   live_reloading[CONCURRENCY_LIMITER_ROUND_ROBIN].txt:	success=52.7%	client_mean=PT3.050190369S 	server_cpu=PT1H42M31.97S  	client_received=2500/2500	server_resps=2177	codes={200=1317, 500=860, Failed to make a request=323}
-=======
-               live_reloading[CONCURRENCY_LIMITER_PIN_UNTIL_ERROR].txt:	success=57.0%	client_mean=PT3.006624019S 	server_cpu=PT1H41M25.16S  	client_received=2500/2500	server_resps=2156	codes={200=1424, 500=732, Failed to make a request=344}
                    live_reloading[CONCURRENCY_LIMITER_ROUND_ROBIN].txt:	success=53.4%	client_mean=PT3.028114756S 	server_cpu=PT1H40M36.01S  	client_received=2500/2500	server_resps=2139	codes={200=1336, 500=803, Failed to make a request=361}
->>>>>>> ab82af8d
                              live_reloading[UNLIMITED_ROUND_ROBIN].txt:	success=58.6%	client_mean=PT2.841084S    	server_cpu=PT1H58M22.71S  	client_received=2500/2500	server_resps=2500	codes={200=1465, 500=1035}
           one_big_spike[CONCURRENCY_LIMITER_BLACKLIST_ROUND_ROBIN].txt:	success=79.0%	client_mean=PT1.478050977S 	server_cpu=PT1M59.71393673S	client_received=1000/1000	server_resps=790	codes={200=790, Failed to make a request=210}
                 one_big_spike[CONCURRENCY_LIMITER_PIN_UNTIL_ERROR].txt:	success=46.9%	client_mean=PT1.705888206S 	server_cpu=PT1M10.35S     	client_received=1000/1000	server_resps=469	codes={200=469, Failed to make a request=531}
                     one_big_spike[CONCURRENCY_LIMITER_ROUND_ROBIN].txt:	success=81.6%	client_mean=PT1.51102737S  	server_cpu=PT2M2.4S       	client_received=1000/1000	server_resps=816	codes={200=816, Failed to make a request=184}
                               one_big_spike[UNLIMITED_ROUND_ROBIN].txt:	success=99.8%	client_mean=PT1.239331619S 	server_cpu=PT8M33.3S      	client_received=1000/1000	server_resps=3422	codes={200=998, 429=2}
-<<<<<<< HEAD
-one_endpoint_dies_on_each_server[CONCURRENCY_LIMITER_PIN_UNTIL_ERROR].txt:	success=64.0%	client_mean=PT0.603337607S 	server_cpu=PT25M          	client_received=2500/2500	server_resps=2500	codes={200=1599, 500=901}
- one_endpoint_dies_on_each_server[CONCURRENCY_LIMITER_ROUND_ROBIN].txt:	success=64.5%	client_mean=PT0.6S         	server_cpu=PT25M          	client_received=2500/2500	server_resps=2500	codes={200=1612, 500=888}
-=======
-one_endpoint_dies_on_each_server[CONCURRENCY_LIMITER_PIN_UNTIL_ERROR].txt:	success=64.8%	client_mean=PT0.600100189S 	server_cpu=PT25M          	client_received=2500/2500	server_resps=2500	codes={200=1621, 500=879}
+one_endpoint_dies_on_each_server[CONCURRENCY_LIMITER_PIN_UNTIL_ERROR].txt:	success=63.4%	client_mean=PT0.621356231S 	server_cpu=PT24M59.4S     	client_received=2500/2500	server_resps=2499	codes={200=1584, 500=915, Failed to make a request=1}
  one_endpoint_dies_on_each_server[CONCURRENCY_LIMITER_ROUND_ROBIN].txt:	success=64.4%	client_mean=PT0.6S         	server_cpu=PT25M          	client_received=2500/2500	server_resps=2500	codes={200=1611, 500=889}
->>>>>>> ab82af8d
            one_endpoint_dies_on_each_server[UNLIMITED_ROUND_ROBIN].txt:	success=64.5%	client_mean=PT0.6S         	server_cpu=PT25M          	client_received=2500/2500	server_resps=2500	codes={200=1612, 500=888}
        simplest_possible_case[CONCURRENCY_LIMITER_PIN_UNTIL_ERROR].txt:	success=100.0%	client_mean=PT0.6S         	server_cpu=PT2H12M        	client_received=13200/13200	server_resps=13200	codes={200=13200}
            simplest_possible_case[CONCURRENCY_LIMITER_ROUND_ROBIN].txt:	success=100.0%	client_mean=PT0.799969696S 	server_cpu=PT2H55M59.6S   	client_received=13200/13200	server_resps=13200	codes={200=13200}
@@ -39,13 +29,8 @@
         slow_503s_then_revert[CONCURRENCY_LIMITER_PIN_UNTIL_ERROR].txt:	success=100.0%	client_mean=PT0.075948S    	server_cpu=PT3M47.844S    	client_received=3000/3000	server_resps=3000	codes={200=3000}
             slow_503s_then_revert[CONCURRENCY_LIMITER_ROUND_ROBIN].txt:	success=100.0%	client_mean=PT0.722348122S 	server_cpu=PT35M4.233333313S	client_received=3000/3000	server_resps=3399	codes={200=3000}
                       slow_503s_then_revert[UNLIMITED_ROUND_ROBIN].txt:	success=100.0%	client_mean=PT1.430751581S 	server_cpu=PT1H9M34.321333313S	client_received=3000/3000	server_resps=3799	codes={200=3000}
-<<<<<<< HEAD
-slowdown_and_error_thresholds[CONCURRENCY_LIMITER_PIN_UNTIL_ERROR].txt:	success=3.9%	client_mean=PT2.281006309S 	server_cpu=PT1H40M52.873333301S	client_received=10000/10000	server_resps=1710	codes={200=388, 500=1322, Failed to make a request=8290}
-    slowdown_and_error_thresholds[CONCURRENCY_LIMITER_ROUND_ROBIN].txt:	success=1.2%	client_mean=PT3.012683368S 	server_cpu=PT4H41M35.19999998S	client_received=10000/10000	server_resps=4442	codes={200=120, 500=4322, Failed to make a request=5558}
-=======
-slowdown_and_error_thresholds[CONCURRENCY_LIMITER_PIN_UNTIL_ERROR].txt:	success=1.2%	client_mean=PT2.868860775S 	server_cpu=PT4H1M13.19999998S	client_received=10000/10000	server_resps=3824	codes={200=120, 500=3704, Failed to make a request=6176}
+slowdown_and_error_thresholds[CONCURRENCY_LIMITER_PIN_UNTIL_ERROR].txt:	success=4.0%	client_mean=PT2.22891406S  	server_cpu=PT1H30M25.5733333S	client_received=10000/10000	server_resps=1520	codes={200=396, 500=1124, Failed to make a request=8480}
     slowdown_and_error_thresholds[CONCURRENCY_LIMITER_ROUND_ROBIN].txt:	success=1.2%	client_mean=PT2.846993777S 	server_cpu=PT4H42.19999998S	client_received=10000/10000	server_resps=3803	codes={200=120, 500=3683, Failed to make a request=6197}
->>>>>>> ab82af8d
               slowdown_and_error_thresholds[UNLIMITED_ROUND_ROBIN].txt:	success=1.2%	client_mean=PT3.974619999S 	server_cpu=PT11H2M26.19999998S	client_received=10000/10000	server_resps=10000	codes={200=120, 500=9880}
               uncommon_flakes[CONCURRENCY_LIMITER_PIN_UNTIL_ERROR].txt:	success=99.0%	client_mean=PT0.000001S    	server_cpu=PT0.01S        	client_received=10000/10000	server_resps=10000	codes={200=9902, 500=98}
                   uncommon_flakes[CONCURRENCY_LIMITER_ROUND_ROBIN].txt:	success=99.0%	client_mean=PT0.000001S    	server_cpu=PT0.01S        	client_received=10000/10000	server_resps=10000	codes={200=9900, 500=100}
