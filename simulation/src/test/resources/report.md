--- conflicted
+++ resolved
@@ -8,19 +8,11 @@
                        black_hole[CONCURRENCY_LIMITER_ROUND_ROBIN].txt:	success=91.3%	client_mean=PT0.6S         	server_cpu=PT18M15.6S     	client_received=1826/2000	server_resps=1826	codes={200=1826}
                                  black_hole[UNLIMITED_ROUND_ROBIN].txt:	success=91.3%	client_mean=PT0.6S         	server_cpu=PT18M15.6S     	client_received=1826/2000	server_resps=1826	codes={200=1826}
              drastic_slowdown[CONCURRENCY_LIMITER_PIN_UNTIL_ERROR].txt:	success=100.0%	client_mean=PT1.965733249S 	server_cpu=PT41M8.192999979S	client_received=4000/4000	server_resps=4000	codes={200=4000}
-<<<<<<< HEAD
                  drastic_slowdown[CONCURRENCY_LIMITER_ROUND_ROBIN].txt:	success=100.0%	client_mean=PT0.275952999S 	server_cpu=PT18M23.81199998S	client_received=4000/4000	server_resps=4000	codes={200=4000}
                            drastic_slowdown[UNLIMITED_ROUND_ROBIN].txt:	success=100.0%	client_mean=PT0.275952999S 	server_cpu=PT18M23.81199998S	client_received=4000/4000	server_resps=4000	codes={200=4000}
-        fast_503s_then_revert[CONCURRENCY_LIMITER_PIN_UNTIL_ERROR].txt:	success=100.0%	client_mean=PT0.120062204S 	server_cpu=PT15M0.00000003S	client_received=7500/7500	server_resps=7503	codes={200=7500}
-            fast_503s_then_revert[CONCURRENCY_LIMITER_ROUND_ROBIN].txt:	success=77.6%	client_mean=PT0.710455701S 	server_cpu=PT11M38.16012556S	client_received=7500/7500	server_resps=18374	codes={200=5818, 503=1682}
-                      fast_503s_then_revert[UNLIMITED_ROUND_ROBIN].txt:	success=77.6%	client_mean=PT0.710455701S 	server_cpu=PT11M38.16012556S	client_received=7500/7500	server_resps=18374	codes={200=5818, 503=1682}
-=======
-                 drastic_slowdown[CONCURRENCY_LIMITER_ROUND_ROBIN].txt:	success=100.0%	client_mean=PT2.071746833S 	server_cpu=PT2H18M6.987333314S	client_received=4000/4000	server_resps=4000	codes={200=4000}
-                           drastic_slowdown[UNLIMITED_ROUND_ROBIN].txt:	success=100.0%	client_mean=PT8.280399333S 	server_cpu=PT9H12M1.597333314S	client_received=4000/4000	server_resps=4000	codes={200=4000}
         fast_503s_then_revert[CONCURRENCY_LIMITER_PIN_UNTIL_ERROR].txt:	success=100.0%	client_mean=PT0.120012009S 	server_cpu=PT1H30M0.00000004S	client_received=45000/45000	server_resps=45004	codes={200=45000}
-            fast_503s_then_revert[CONCURRENCY_LIMITER_ROUND_ROBIN].txt:	success=98.1%	client_mean=PT0.277457972S 	server_cpu=PT1H28M17.7602765S	client_received=45000/45000	server_resps=71798	codes={200=44148, 503=852}
-                      fast_503s_then_revert[UNLIMITED_ROUND_ROBIN].txt:	success=98.1%	client_mean=PT0.277457972S 	server_cpu=PT1H28M17.7602765S	client_received=45000/45000	server_resps=71798	codes={200=44148, 503=852}
->>>>>>> 333d12cb
+            fast_503s_then_revert[CONCURRENCY_LIMITER_ROUND_ROBIN].txt:	success=48.4%	client_mean=PT1.112367246S 	server_cpu=PT43M34.32127468S	client_received=45000/45000	server_resps=149254	codes={200=21786, 503=23214}
+                      fast_503s_then_revert[UNLIMITED_ROUND_ROBIN].txt:	success=48.4%	client_mean=PT1.11230209S  	server_cpu=PT43M34.32127468S	client_received=45000/45000	server_resps=149254	codes={200=21786, 503=23214}
                live_reloading[CONCURRENCY_LIMITER_PIN_UNTIL_ERROR].txt:	success=97.2%	client_mean=PT4.8253936S   	server_cpu=PT2H46.79S     	client_received=2500/2500	server_resps=2500	codes={200=2430, 500=70}
                    live_reloading[CONCURRENCY_LIMITER_ROUND_ROBIN].txt:	success=90.1%	client_mean=PT3.815468S    	server_cpu=PT1H55M28.29S  	client_received=2500/2500	server_resps=2500	codes={200=2252, 500=248}
                              live_reloading[UNLIMITED_ROUND_ROBIN].txt:	success=59.2%	client_mean=PT2.845456S    	server_cpu=PT1H58M33.64S  	client_received=2500/2500	server_resps=2500	codes={200=1479, 500=1021}
