--- conflicted
+++ resolved
@@ -28,15 +28,9 @@
 one_endpoint_dies_on_each_server[CONCURRENCY_LIMITER_PIN_UNTIL_ERROR].txt:	success=66.0%	client_mean=PT2.0950112S   	server_cpu=PT25M          	client_received=2500/2500	server_resps=2500	codes={200=1649, 500=851}
  one_endpoint_dies_on_each_server[CONCURRENCY_LIMITER_ROUND_ROBIN].txt:	success=66.2%	client_mean=PT2.0278288S   	server_cpu=PT25M          	client_received=2500/2500	server_resps=2500	codes={200=1655, 500=845}
            one_endpoint_dies_on_each_server[UNLIMITED_ROUND_ROBIN].txt:	success=65.1%	client_mean=PT0.6S         	server_cpu=PT25M          	client_received=2500/2500	server_resps=2500	codes={200=1628, 500=872}
-<<<<<<< HEAD
-      server_side_rate_limits[CONCURRENCY_LIMITER_PIN_UNTIL_ERROR].txt:	success=100.0%	client_mean=PT10M7.470121078S	server_cpu=PT9H49M20S     	client_received=150000/150000	server_resps=176800	codes={200=149942, 429=58}
-          server_side_rate_limits[CONCURRENCY_LIMITER_ROUND_ROBIN].txt:	success=100.0%	client_mean=PT0.57193709S  	server_cpu=PT9H2M52.6S    	client_received=150000/150000	server_resps=162863	codes={200=149997, 429=3}
-                    server_side_rate_limits[UNLIMITED_ROUND_ROBIN].txt:	success=100.0%	client_mean=PT0.217416858S 	server_cpu=PT8H45M29.2S   	client_received=150000/150000	server_resps=157646	codes={200=150000}
-=======
-      server_side_rate_limits[CONCURRENCY_LIMITER_PIN_UNTIL_ERROR].txt:	success=100.0%	client_mean=PT31H52M16.223312883S	server_cpu=PT8897H26M40S  	client_received=150000/150000	server_resps=160154	codes={200=149998, 429=2}
-          server_side_rate_limits[CONCURRENCY_LIMITER_ROUND_ROBIN].txt:	success=99.7%	client_mean=PT111H29M56.785822873S	server_cpu=PT11952H16M40S 	client_received=150000/150000	server_resps=215141	codes={200=149586, 429=414}
+      server_side_rate_limits[CONCURRENCY_LIMITER_PIN_UNTIL_ERROR].txt:	success=100.0%	client_mean=PT56M4.917379451S	server_cpu=PT10076H46M40S 	client_received=150000/150000	server_resps=181382	codes={200=149958, 429=42}
+          server_side_rate_limits[CONCURRENCY_LIMITER_ROUND_ROBIN].txt:	success=99.8%	client_mean=PT79H27M51.240918105S	server_cpu=PT11983H13M20S 	client_received=150000/150000	server_resps=215698	codes={200=149639, 429=361}
                     server_side_rate_limits[UNLIMITED_ROUND_ROBIN].txt:	success=82.7%	client_mean=PT8M52.86681479S	server_cpu=PT22132H20M    	client_received=150000/150000	server_resps=398382	codes={200=124096, 429=25904}
->>>>>>> 4bf07bf8
      short_outage_on_one_node[CONCURRENCY_LIMITER_PIN_UNTIL_ERROR].txt:	success=99.8%	client_mean=PT18.248406257S	server_cpu=PT53M14.00000003S	client_received=1600/1600	server_resps=1600	codes={200=1597, 500=3}
          short_outage_on_one_node[CONCURRENCY_LIMITER_ROUND_ROBIN].txt:	success=99.4%	client_mean=PT4.35103125S  	server_cpu=PT53M0.0000001S	client_received=1600/1600	server_resps=1600	codes={200=1590, 500=10}
                    short_outage_on_one_node[UNLIMITED_ROUND_ROBIN].txt:	success=99.6%	client_mean=PT1.9925S      	server_cpu=PT53M8.00000006S	client_received=1600/1600	server_resps=1600	codes={200=1594, 500=6}
