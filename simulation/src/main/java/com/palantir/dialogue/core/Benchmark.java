/*
 * (c) Copyright 2020 Palantir Technologies Inc. All rights reserved.
 *
 * Licensed under the Apache License, Version 2.0 (the "License");
 * you may not use this file except in compliance with the License.
 * You may obtain a copy of the License at
 *
 *     http://www.apache.org/licenses/LICENSE-2.0
 *
 * Unless required by applicable law or agreed to in writing, software
 * distributed under the License is distributed on an "AS IS" BASIS,
 * WITHOUT WARRANTIES OR CONDITIONS OF ANY KIND, either express or implied.
 * See the License for the specific language governing permissions and
 * limitations under the License.
 */

package com.palantir.dialogue.core;

import com.codahale.metrics.Snapshot;
import com.google.common.annotations.VisibleForTesting;
import com.google.common.base.Stopwatch;
import com.google.common.collect.Iterators;
import com.google.common.collect.Streams;
import com.google.common.util.concurrent.FutureCallback;
import com.google.common.util.concurrent.Futures;
import com.google.common.util.concurrent.ListenableFuture;
import com.google.common.util.concurrent.SettableFuture;
import com.palantir.common.streams.KeyedStream;
import com.palantir.conjure.java.dialogue.serde.DefaultConjureRuntime;
import com.palantir.dialogue.Channel;
import com.palantir.dialogue.Clients;
import com.palantir.dialogue.Endpoint;
import com.palantir.dialogue.EndpointChannel;
import com.palantir.dialogue.HttpMethod;
import com.palantir.dialogue.Request;
import com.palantir.dialogue.Response;
import com.palantir.dialogue.futures.DialogueFutures;
import com.palantir.logsafe.Preconditions;
import com.palantir.logsafe.SafeArg;
import java.time.Duration;
import java.util.ArrayList;
import java.util.Arrays;
import java.util.Comparator;
import java.util.List;
import java.util.Map;
import java.util.Optional;
import java.util.Random;
import java.util.TreeMap;
import java.util.concurrent.TimeUnit;
import java.util.function.Function;
import java.util.function.IntFunction;
import java.util.function.IntSupplier;
import java.util.function.Supplier;
import java.util.stream.BaseStream;
import java.util.stream.Collectors;
import java.util.stream.IntStream;
import java.util.stream.LongStream;
import java.util.stream.Stream;
import org.immutables.value.Value;
import org.slf4j.Logger;
import org.slf4j.LoggerFactory;

/**
 * Exercises the given {@link Channel} using a pre-defined number of requests, all scheduled on the
 * {@link Simulation} executor.
 */
public final class Benchmark {
    private static final Logger log = LoggerFactory.getLogger(Benchmark.class);
    static final Endpoint DEFAULT_ENDPOINT = SimulationUtils.endpoint("endpoint", HttpMethod.POST);
    static final String REQUEST_ID_HEADER = "simulation-req-id";

    private Simulation simulation;
    private Duration delayBetweenRequests;
    private NamedClientChannel[] clients;
    private List<NamedEndpointChannel> endpointChannels = new ArrayList<>();
    private IntSupplier endpointChannelChooser;
    private Stream<ScheduledRequest> requestStream;
    private Function<Long, Request> requestSupplier = Benchmark::constructRequest;
    private ShouldStopPredicate benchmarkFinished;
    private Duration abortAfter;

    private Benchmark() {}

    static Benchmark builder() {
        return new Benchmark();
    }

    public Benchmark mutableRequests() {
        requestSupplier = Benchmark::constructNewRequest;
        return this;
    }

    public Benchmark requestsPerSecond(double rps) {
        delayBetweenRequests = Duration.ofNanos((long) (1_000_000_000D / rps));
        return this;
    }

    public Benchmark numRequests(long numRequests) {
        Preconditions.checkState(requestStream == null, "Already set up requests");
        requestStream = infiniteRequests(delayBetweenRequests, () -> endpointChannels
                        .get(endpointChannelChooser.getAsInt())
                        .channel())
                .limit(numRequests);
        stopWhenNumReceived(numRequests);
        return this;
    }

    public Benchmark mergeRequestStreams(Stream<ScheduledRequest>... newRequestStreams) {
        this.requestStream = Streams.stream(Iterators.mergeSorted(
                Arrays.stream(newRequestStreams).map(BaseStream::iterator).collect(Collectors.toList()),
                Comparator.comparing(ScheduledRequest::sendTimeNanos)));
        return this;
    }

    public Benchmark sendUntil(Duration cutoff) {
        Preconditions.checkState(requestStream == null, "Already set up requests");
        long num = cutoff.toNanos() / delayBetweenRequests.toNanos();
        return numRequests(num);
    }

    public Benchmark endpoints(Endpoint... endpoints) {
        Preconditions.checkNotNull(clients, "Must call client or clients first");
        Preconditions.checkNotNull(requestStream, "Must call sendUntil or numRequests first");
        Preconditions.checkNotNull(simulation, "Must call .simulation() first");

        endpointChannels = new ArrayList<>();
        Arrays.stream(clients).forEach(client -> Arrays.stream(endpoints)
                .forEach(endpoint -> addEndpointChannel(client.name(), endpoint, client.channel())));

        Random pseudoRandom = new Random(21876781263L);
        int count = endpointChannels.size();
        endpointChannelChooser = () -> pseudoRandom.nextInt(count);

        return this;
    }

    public BenchmarkTimingEndpointChannel addEndpointChannel(String client, Endpoint endpoint, Channel channel) {
        Preconditions.checkArgument(
                endpoint.serviceName().equals(SimulationUtils.SERVICE_NAME),
                "Must have a consistent service name for our graphs to work",
                SafeArg.of("endpoint", endpoint));

        Clients utils = DefaultConjureRuntime.builder().build().clients();
        EndpointChannel endpointChannel = utils.bind(channel, endpoint);
        BenchmarkTimingEndpointChannel toReturn =
                new BenchmarkTimingEndpointChannel(simulation, client, endpoint, endpointChannel);

        endpointChannels.add(ImmutableNamedEndpointChannel.builder()
                .name(String.format("%s %s", client, endpoint.endpointName()))
                .channel(toReturn)
                .build());
        return toReturn;
    }

    public Benchmark simulation(Simulation sim) {
        simulation = sim;
        return this;
    }

    public Benchmark client(Channel value) {
        return clients(1, _unused -> value);
    }

    /** Use this if you want to simulate a bunch of clients. */
    public Benchmark clients(int numClients, IntFunction<Channel> clientFunction) {
        this.clients = IntStream.range(0, numClients)
                .mapToObj(clientNum -> ImmutableNamedClientChannel.builder()
                        .name(Integer.toString(clientNum))
                        .channel(clientFunction.apply(clientNum))
                        .build())
                .toArray(NamedClientChannel[]::new);
        return endpoints(DEFAULT_ENDPOINT);
    }

    Benchmark stopWhenNumReceived(long numReceived) {
        SettableFuture<Void> future = SettableFuture.create();
        benchmarkFinished = new ShouldStopPredicate() {
            @Override
            public SettableFuture<Void> getFuture() {
                return future;
            }

            @Override
            public void update(Duration _time, long _requestsStarted, long responsesReceived) {
                if (responsesReceived >= numReceived) {
                    log.warn("Terminated normally after receiving {} responses", responsesReceived);
                    future.set(null);
                }
            }
        };
        return this;
    }

    @SuppressWarnings({"FutureReturnValueIgnored", "CheckReturnValue"})
    public Benchmark abortAfter(Duration value) {
        this.abortAfter = value;
        simulation
                .scheduler()
                .schedule(
                        () -> {
                            if (!benchmarkFinished.getFuture().isDone()) {
                                log.warn("Truncated benchmark at {} to avoid infinite hang", value);
                                benchmarkFinished.getFuture().set(null);
                            }
                        },
                        value.toNanos() - simulation.clock().read(),
                        TimeUnit.NANOSECONDS);
        return this;
    }

    public BenchmarkResult run() {
        ListenableFuture<BenchmarkResult> result = schedule();
        simulation.runClockTo(Optional.ofNullable(abortAfter));
        return Futures.getUnchecked(result);
    }

    @SuppressWarnings({"FutureReturnValueIgnored", "CheckReturnValue"})
    public ListenableFuture<BenchmarkResult> schedule() {

        long[] requestsStarted = {0};
        long[] responsesReceived = {0};
        Map<String, Integer> statusCodes = new TreeMap<>();

        Stopwatch scheduling = Stopwatch.createStarted();

        benchmarkFinished
                .getFuture()
                .addListener(simulation.metricsReporter()::report, DialogueFutures.safeDirectExecutor());
        FutureCallback<Response> accumulateStatusCodes = new FutureCallback<Response>() {
            @Override
            public void onSuccess(Response response) {
                response.close(); // just being a good citizen
                statusCodes.compute(Integer.toString(response.code()), (_c, num) -> num == null ? 1 : num + 1);
            }

            @Override
            public void onFailure(Throwable throwable) {
                statusCodes.compute(throwable.getMessage(), (_c, num) -> num == null ? 1 : num + 1);
            }
        };
        requestStream.forEach(req -> {
            log.debug("Scheduling {}", req.number());

            simulation
                    .scheduler()
                    .schedule(
                            () -> {
                                log.debug(
                                        "time={} starting num={} {}",
                                        simulation.clock().read(),
                                        req.number(),
                                        req);
                                try {
                                    ListenableFuture<Response> future =
                                            req.endpointChannel().execute(req.request());
                                    requestsStarted[0] += 1;

                                    Futures.addCallback(
                                            future, accumulateStatusCodes, DialogueFutures.safeDirectExecutor());
                                    future.addListener(
                                            () -> {
                                                responsesReceived[0] += 1;
                                                benchmarkFinished.update(
                                                        Duration.ofNanos(simulation
                                                                .clock()
                                                                .read()),
                                                        requestsStarted[0],
                                                        responsesReceived[0]);
                                            },
                                            DialogueFutures.safeDirectExecutor());
                                } catch (RuntimeException e) {
                                    log.error("Channels shouldn't throw", e);
                                }
                            },
                            req.sendTimeNanos() - simulation.clock().read(),
                            TimeUnit.NANOSECONDS);
            simulation.runClockTo(Optional.of(Duration.ofNanos(req.sendTimeNanos())));
        });
        long ms = scheduling.elapsed(TimeUnit.MILLISECONDS);
        log.warn("Fired off all requests ({} ms, {}req/sec)", ms, (1000 * requestsStarted[0]) / ms);

        return Futures.transform(
                benchmarkFinished.getFuture(),
                _v -> {
                    long numGlobalResponses = MetricNames.globalResponses(simulation.taggedMetrics())
                            .getCount();
                    long leaked = numGlobalResponses
                            - MetricNames.responseClose(simulation.taggedMetrics())
                                    .getCount();

                    Map<String, Snapshot> perEndpointHistograms = KeyedStream.of(endpointChannels)
                            .mapKeys(NamedEndpointChannel::name)
                            .map(namedEndpointChannel -> namedEndpointChannel
                                    .channel()
                                    .perEndpointChannelTimer()
                                    .getSnapshot())
                            .collectToMap();

                    return ImmutableBenchmarkResult.builder()
                            .clientHistogram(MetricNames.clientGlobalResponseTimer(simulation.taggedMetrics())
                                    .getSnapshot())
                            .endTime(Duration.ofNanos(simulation.clock().read()))
                            .statusCodes(statusCodes)
                            .successPercentage(
                                    Math.round(statusCodes.getOrDefault("200", 0) * 1000d / requestsStarted[0]) / 10d)
                            .numSent(requestsStarted[0])
                            .numReceived(responsesReceived[0])
                            .numGlobalResponses(numGlobalResponses)
                            .responsesLeaked(leaked)
                            .perEndpointHistograms(perEndpointHistograms)
                            .build();
                },
                DialogueFutures.safeDirectExecutor());
    }

    @VisibleForTesting
    Stream<ScheduledRequest> infiniteRequests(Duration interval, Supplier<EndpointChannel> endpointChannelSupplier) {
        long intervalNanos = interval.toNanos();
        return LongStream.iterate(0, current -> current + 1).mapToObj(number -> {
            EndpointChannel channel = endpointChannelSupplier.get();
            return ImmutableScheduledRequest.builder()
                    .number(number)
                    .request(requestSupplier.apply(number))
                    .sendTimeNanos(intervalNanos * number)
                    .endpointChannel(channel)
                    .build();
        });
    }

    @Value.Immutable
    interface BenchmarkResult {
        Snapshot clientHistogram();

        Duration endTime();

        Map<String, Integer> statusCodes();

        /** What proportion of responses were 200s. */
        double successPercentage();

        /** How many requests did we fire off in the benchmark. */
        long numSent();

        /** How many responses were returned to the user. */
        long numReceived();

        /** How many responses were issued in total across all servers. */
        long numGlobalResponses();

        /** How many responses were never closed. */
        long responsesLeaked();

        Map<String, Snapshot> perEndpointHistograms();
    }

    @Value.Immutable
    interface NamedClientChannel {
        String name();

        Channel channel();
    }

    @Value.Immutable
    interface NamedEndpointChannel {
        String name();

        BenchmarkTimingEndpointChannel channel();
    }

    @Value.Immutable
    interface LimitedStream {
        long limit();

        Stream<ScheduledRequest> stream();
    }

    /**
     * Determines when the benchmark terminates - useful when a server is behaving like a black hole (not returning).
     */
    interface ShouldStopPredicate {
        /** Called once to set up a future - when this resolves, the benchmark will stop. */
        SettableFuture<Void> getFuture();

        /**
         * Called after every request to give this predicate the opportunity to terminate the benchmark by
         * resolving the SettableFuture.
         */
        void update(Duration time, long requestsStarted, long responsesReceived);
    }

    @Value.Immutable
    interface ScheduledRequest {
        long number();

        long sendTimeNanos();

        Request request();

        EndpointChannel endpointChannel();
    }

    private static Request constructRequest(long number) {
<<<<<<< HEAD
        if (log.isDebugEnabled()) {
            return constructNewRequest(number);
        }
        return REQUEST;
=======
        return Request.builder()
                .putHeaderParams(REQUEST_ID_HEADER, Long.toString(number))
                .build();
>>>>>>> c712e8b6
    }

    private static Request constructNewRequest(long number) {
        return Request.builder()
                .putHeaderParams(REQUEST_ID_HEADER, Long.toString(number))
                .build();
    }
}<|MERGE_RESOLUTION|>--- conflicted
+++ resolved
@@ -85,11 +85,6 @@
         return new Benchmark();
     }
 
-    public Benchmark mutableRequests() {
-        requestSupplier = Benchmark::constructNewRequest;
-        return this;
-    }
-
     public Benchmark requestsPerSecond(double rps) {
         delayBetweenRequests = Duration.ofNanos((long) (1_000_000_000D / rps));
         return this;
@@ -400,21 +395,8 @@
     }
 
     private static Request constructRequest(long number) {
-<<<<<<< HEAD
-        if (log.isDebugEnabled()) {
-            return constructNewRequest(number);
-        }
-        return REQUEST;
-=======
         return Request.builder()
                 .putHeaderParams(REQUEST_ID_HEADER, Long.toString(number))
                 .build();
->>>>>>> c712e8b6
-    }
-
-    private static Request constructNewRequest(long number) {
-        return Request.builder()
-                .putHeaderParams(REQUEST_ID_HEADER, Long.toString(number))
-                .build();
     }
 }