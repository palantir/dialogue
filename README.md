<p align="right">
<a href="https://autorelease.general.dmz.palantir.tech/palantir/dialogue"><img src="https://img.shields.io/badge/Perform%20an-Autorelease-success.svg" alt="Autorelease"></a>
</p>

# Dialogue ![Bintray](https://img.shields.io/bintray/v/palantir/releases/dialogue.svg) [![License](https://img.shields.io/badge/License-Apache%202.0-lightgrey.svg)](https://opensource.org/licenses/Apache-2.0)

_Dialogue is a client-side library for HTTP-based RPC, designed to work well with [Conjure](https://palantir.github.io/conjure)-defined APIs._

## Features

- **ConcurrencyLimiters**: additive increase multiplicative decrease (AIMD) concurrency limiters ensure bursty traffic doesn't overload upstream servers.
- **Client-side node selection**: by making load balancing decisions in the client, Dialogue avoids the necessity for an L7 proxy (and its associated latency penalty).
- **Queue**: in the case where all nodes are limited (e.g. during a spike in traffic), requests are added to a FIFO queue and processed as soon as the one of the ConcurrencyLimiters has capacity.
- **Retries**: requests are retried a constant number of times, if possible.
- **Live reloading**: uris can be added or removed without losing ConcurrencyLimiter or node selection states.
- **Content decoding**: JSON, [SMILE](https://github.com/FasterXML/jackson-dataformats-binary/tree/master/smile) and [CBOR](https://github.com/FasterXML/jackson-dataformats-binary/tree/master/cbor) are supported by default, with user-defined encodings also supported.
- **Streaming**: requests and responses are streamed without buffering the entire body into memory.

## Observability

- **Zipkin-style tracing**: internal operations are instrumented using Zipkin-style [tracing-java spans](https://github.com/palantir/tracing-java), and `X-B3-TraceId` headers are propagated
- **Metrics**: Timers, meters and gauges are defined using [metric-schema](https://github.com/palantir/dialogue/blob/develop/dialogue-core/src/main/metrics/dialogue-core-metrics.yml) and stored in a [Tritium TaggedMetricRegistry](https://github.com/palantir/tritium).
- **Structured logging**: SLF4J logs are designed to be rendered as JSON, with every parameter declaratively named.

## Usage

Dialogue works best with Conjure-generated client bindings, i.e. for a given Conjure-defined `FooService`, the [conjure-java](https://github.com/palantir/conjure-java) code generator produces two java interfaces: `FooServiceBlocking` and `FooServiceAsync`. See the [conjure-java generated client bindings][] section below for more details.

**Production usage**: your server framework should provide an abstraction to create clients that handle uri live-reloading and reuse connection pools. For example in Witchcraft, you can create a `FooServiceBlocking` like so:

```groovy
FooServiceBlocking fooService = witchcraft.conjureClients().client(FooServiceBlocking.class, "foo-service").get();

// network call:
List<Item> items = fooService.getItems();
```

The non-blocking instance can be constructed similarly:

```groovy
FooServiceAsync fooService = witchcraft.conjureClients().client(FooServiceAsync.class, "foo-service").get();

ListenableFuture<List<Item>> items = fooService.getItems();
```

**Under the hood**

If the Witchcraft method above is not available, you must construct a `DialogueChannel` directly using the builder.

```java
ApacheHttpClientChannels.CloseableClient apache = ApacheHttpClientChannels.createCloseableHttpClient(conf); // should be closed when no longer needed

Channel channel = DialogueChannel.builder()
      .channelName("foo-service")
      .clientConfiguration(conf)
      .channelFactory(uri -> ApacheHttpClientChannels.createSingleUri(uri, apache))
      .build();

FooServiceBlocking fooService = FooServiceBlocking.of(channel, DefaultConjureRuntime.builder().build());
```

This sets up all of the smart functionality in Dialogue, and gives you the flexibility to use your preferred HTTP Client for raw requests. As in the example above, we recommend the [Apache HttpClient](https://hc.apache.org/httpcomponents-client-ga/) as a reliable and performant HTTP client. (See alternatives below.)

_In this example, `DefaultConjureRuntime` is provided by `com.palantir.dialogue:dialogue-serde` and `ApacheHttpClientChannels` is provided by `com.palantir.dialogue:dialogue-apache-hc4-client`._

Note: a single DialogueChannel instance should be used for all interactions with a conceptual service (where this service may be comprised of multiple physical servers). For example, if a server provides multiple different Conjure services, `FooService`, `BarService` and `BazService`, the same DialogueChannel should be used to call each of these.

If you don't care about re-using a connection pool and live-reloading uris isn't important (e.g. in tests), you can use the shorthand method:

```groovy
Channel channel = ApacheHttpClientChannels.create(clientConf);
```

[conjure-java generated client bindings]: #conjure-java-generated-client-bindings
## conjure-java generated client bindings

Dialogue works best with generated client bindings, i.e. for a given Conjure-defined `FooService`, the [conjure-java](https://github.com/palantir/conjure-java) code generator can produce two java interfaces: `FooServiceBlocking` and `FooServiceAsync`. Generating these at compile-time means that making a request involves zero reflection - all serializers and deserializers are already set up in advance, so that zero efficiency compromises are made. A sample `getThing` endpoint with some path params, query params and a request body looks like this:

```java
@Override
public ListenableFuture<Thing> getThing(
        AuthHeader authHeader, String pathParam, List<ResourceIdentifier> queryKey, MyRequest body) {
    Request.Builder _request = Request.builder();
    _request.putHeaderParams("Authorization", plainSerDe.serializeBearerToken(authHeader.getBearerToken()));
    _request.putPathParams("path", plainSerDe.serializeString(pathParam));
    for (ResourceIdentifier queryKeyElement : queryKey) {
        _request.putQueryParams("queryKey", plainSerDe.serializeRid(queryKeyElement));
    }
    _request.body(myRequestSerializer.serialize(body));
    return runtime.clients()
            .call(channel, DialogueSampleEndpoints.getThing, _request.build(), thingDeserializer);
}
```

## Blocking or async

Of the two generated interfaces `FooServiceBlocking` and `FooServiceAync`, the blocking version is usually appropriate for 98% of use-cases, and results in much simpler control flow and error-handling. The async version returns Guava [`ListenableFutures`](https://github.com/google/guava/wiki/ListenableFutureExplained) so is a lot more fiddly to use. `Futures.addCallback` and `FluentFuture` are your friend here.


## Design

Dialogue is built around the `Channel` abstraction, with many different internal implementations that often add a little bit of behaviour and then delegate to another inner Channel.

```java
public interface Channel {
    ListenableFuture<Response> execute(Endpoint endpoint, Request request);
}
```

For example, the [UserAgentChannel](https://github.com/palantir/dialogue/blob/develop/dialogue-core/src/main/java/com/palantir/dialogue/core/UserAgentChannel.java) just augments the request with a `user-agent` header and then calls a delegate.

_This API is influenced by gRPC's [Java library](https://github.com/grpc/grpc-java), which has a similar [Channel](https://github.com/grpc/grpc-java/blob/master/api/src/main/java/io/grpc/Channel.java) concept._

## Behaviour

### Concurrency Limits
Each host has an [AIMD](https://en.wikipedia.org/wiki/Additive_increase/multiplicative_decrease) concurrency limit. This protects
servers by stopping requests getting out the door on the client-side. Permits are multiplicatively decreased after
receiving any 5xx, 429 or 308 response. Otherwise, they are additively increased.

### NodeSelectionStrategy.ROUND_ROBIN
Used to balance requests across many servers better than the
default PIN_UNTIL_ERROR. The actual algorithm has evolved from naive Round Robin, then to Random Selection and now
makes smarter decisions based on stats about each host (see
<<<<<<< HEAD
[BalancedChannel.java](dialogue-core/src/main/java/com/palantir/dialogue/core/BalancedChannel.java)). This fixes a dramatic failure
=======
[BalancedNodeSelectionStrategyChannel.java](dialogue-core/src/main/java/com/palantir/dialogue/core/BalancedNodeSelectionStrategyChannel.java)). This fixes a dramatic failure
>>>>>>> 846768f4
mode when a single server is very slow (this can be seen empirically in the simulations). Note that unlike concurrency limiters, this node selection strategy never *prevents* a request getting out the door,
it just *ranks* hosts to try to deliver the best possive client-perceived response time (and success rate).

Specifically, it keeps track of the number of in flight requests for each host, and also records every failure it sees for each host. A
request is then routed to the the host with the lowest `inflight + 10*recent_failures`.

The ROUND_ROBIN strategy is _not_ appropriate for transactional use cases where successive requests must land on the
same node, and it's also not optimal for use-cases where there are many nodes and cache affinity is very important.

## Alternative HTTP clients

Dialogue is not coupled to a single HTTP client library - this repo contains implementations based on [OkHttp](https://square.github.io/okhttp/), Java's [HttpURLConnection](https://docs.oracle.com/javase/8/docs/api/java/net/HttpURLConnection.html), the new Java11 [HttpClient](https://openjdk.java.net/groups/net/httpclient/intro.html) as well as the aforementioned [Apache HttpClient](https://hc.apache.org/httpcomponents-client-ga/).  We endorse the Apache client because as it performed best in our benchmarks and affords granular control over connection pools.

## History

Dialogue is the product of years of learning from operating thousands of Java servers across hundreds of deployments. [Previous incarnations](https://github.com/palantir/conjure-java-runtime) relied on Feign, Retrofit2 and OkHttp.

## Contributing

For instructions on how to set up your local development environment, check out the
[CONTRIBUTING.md](./CONTRIBUTING.md).<|MERGE_RESOLUTION|>--- conflicted
+++ resolved
@@ -122,11 +122,7 @@
 Used to balance requests across many servers better than the
 default PIN_UNTIL_ERROR. The actual algorithm has evolved from naive Round Robin, then to Random Selection and now
 makes smarter decisions based on stats about each host (see
-<<<<<<< HEAD
-[BalancedChannel.java](dialogue-core/src/main/java/com/palantir/dialogue/core/BalancedChannel.java)). This fixes a dramatic failure
-=======
 [BalancedNodeSelectionStrategyChannel.java](dialogue-core/src/main/java/com/palantir/dialogue/core/BalancedNodeSelectionStrategyChannel.java)). This fixes a dramatic failure
->>>>>>> 846768f4
 mode when a single server is very slow (this can be seen empirically in the simulations). Note that unlike concurrency limiters, this node selection strategy never *prevents* a request getting out the door,
 it just *ranks* hosts to try to deliver the best possive client-perceived response time (and success rate).
 
