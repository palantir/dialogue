--- conflicted
+++ resolved
@@ -27,13 +27,8 @@
 
     dependencies {
         classpath 'com.jfrog.bintray.gradle:gradle-bintray-plugin:1.8.4'
-<<<<<<< HEAD
-        classpath 'com.netflix.nebula:nebula-publishing-plugin:9.0.2'
+        classpath 'com.netflix.nebula:nebula-publishing-plugin:9.5.0'
         classpath 'com.palantir.baseline:gradle-baseline-java:0.50.0'
-=======
-        classpath 'com.netflix.nebula:nebula-publishing-plugin:9.5.0'
-        classpath 'com.palantir.baseline:gradle-baseline-java:0.46.0'
->>>>>>> 268e10a1
         classpath 'com.palantir.gradle.gitversion:gradle-git-version:0.11.0'
         classpath 'gradle.plugin.org.inferred:gradle-processors:2.1.0'
     }
