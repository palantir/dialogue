--- conflicted
+++ resolved
@@ -74,13 +74,12 @@
 
     private ApacheHttpClientChannels() {}
 
-<<<<<<< HEAD
-    public static Channel create(ClientConfiguration conf, UserAgent agent) {
+    public static Channel create(ClientConfiguration conf) {
         CloseableHttpClient client = createCloseableHttpClient(conf);
         List<Channel> channels =
                 conf.uris().stream().map(uri -> createSingleUri(uri, client)).collect(Collectors.toList());
 
-        return Channels.create(channels, agent, conf);
+        return Channels.create(channels, conf);
     }
 
     public static Channel createSingleUri(String uri, CloseableHttpClient client) {
@@ -88,9 +87,6 @@
     }
 
     public static CloseableHttpClient createCloseableHttpClient(ClientConfiguration conf) {
-=======
-    public static Channel create(ClientConfiguration conf) {
->>>>>>> 19d4e5a7
         Preconditions.checkArgument(
                 !conf.fallbackToCommonNameVerification(), "fallback-to-common-name-verification is not supported");
         Preconditions.checkArgument(!conf.meshProxy().isPresent(), "Mesh proxy is not supported");
@@ -143,11 +139,7 @@
                             .build());
         });
 
-<<<<<<< HEAD
         return builder.build();
-=======
-        return Channels.create(channels, conf);
->>>>>>> 19d4e5a7
     }
 
     /**
