--- conflicted
+++ resolved
@@ -97,6 +97,8 @@
                 !conf.fallbackToCommonNameVerification(), "fallback-to-common-name-verification is not supported");
         Preconditions.checkArgument(!conf.meshProxy().isPresent(), "Mesh proxy is not supported");
 
+        ApacheClientGauges.install(conf.taggedMetricRegistry());
+
         long socketTimeoutMillis =
                 Math.max(conf.readTimeout().toMillis(), conf.writeTimeout().toMillis());
         int connectTimeout = Ints.checkedCast(conf.connectTimeout().toMillis());
@@ -115,6 +117,8 @@
                         .register("http", PlainConnectionSocketFactory.getSocketFactory())
                         .register("https", sslSocketFactory)
                         .build());
+
+        ApacheClientGauges.register(connectionManager);
 
         connectionManager.setDefaultSocketConfig(socketConfig);
         connectionManager.setMaxTotal(Integer.MAX_VALUE);
@@ -143,17 +147,7 @@
                 .disableCookieManagement()
                 // Dialogue handles content-compression with ContentDecodingChannel
                 .disableContentCompression()
-<<<<<<< HEAD
                 .setSSLSocketFactory(sslSocketFactory)
-=======
-                .setSSLSocketFactory(new SSLConnectionSocketFactory(
-                        conf.sslSocketFactory(),
-                        new String[] {"TLSv1.2"},
-                        conf.enableGcmCipherSuites()
-                                ? jvmSupportedCipherSuites(CipherSuites.allCipherSuites())
-                                : jvmSupportedCipherSuites(CipherSuites.fastCipherSuites()),
-                        new DefaultHostnameVerifier()))
->>>>>>> 096912db
                 .setDefaultCredentialsProvider(NullCredentialsProvider.INSTANCE)
                 .setTargetAuthenticationStrategy(NullAuthenticationStrategy.INSTANCE)
                 .setProxyAuthenticationStrategy(NullAuthenticationStrategy.INSTANCE)
