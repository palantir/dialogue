/*
 * (c) Copyright 2019 Palantir Technologies Inc. All rights reserved.
 *
 * Licensed under the Apache License, Version 2.0 (the "License");
 * you may not use this file except in compliance with the License.
 * You may obtain a copy of the License at
 *
 *     http://www.apache.org/licenses/LICENSE-2.0
 *
 * Unless required by applicable law or agreed to in writing, software
 * distributed under the License is distributed on an "AS IS" BASIS,
 * WITHOUT WARRANTIES OR CONDITIONS OF ANY KIND, either express or implied.
 * See the License for the specific language governing permissions and
 * limitations under the License.
 */

package com.palantir.conjure.java.dialogue.serde;

import com.google.common.annotations.VisibleForTesting;
import com.google.common.base.Suppliers;
import com.google.common.collect.ImmutableList;
import com.google.common.collect.Lists;
import com.palantir.dialogue.BinaryRequestBody;
import com.palantir.dialogue.BodySerDe;
import com.palantir.dialogue.Deserializer;
import com.palantir.dialogue.RequestBody;
import com.palantir.dialogue.Response;
import com.palantir.dialogue.Serializer;
import com.palantir.dialogue.TypeMarker;
import com.palantir.logsafe.Preconditions;
import com.palantir.logsafe.SafeArg;
import com.palantir.logsafe.UnsafeArg;
import com.palantir.logsafe.exceptions.SafeIllegalArgumentException;
import com.palantir.logsafe.exceptions.SafeRuntimeException;
import java.io.IOException;
import java.io.InputStream;
import java.io.OutputStream;
import java.util.ArrayList;
import java.util.Comparator;
import java.util.List;
import java.util.Optional;
import java.util.function.Supplier;
import java.util.stream.Collectors;
import javax.ws.rs.core.HttpHeaders;
import org.slf4j.Logger;
import org.slf4j.LoggerFactory;

/** Package private internal API. */
final class ConjureBodySerDe implements BodySerDe {

    private static final Logger log = LoggerFactory.getLogger(ConjureBodySerDe.class);
    private final List<Encoding> encodingsSortedByWeight;
    private final ErrorDecoder errorDecoder;
    private final Encoding defaultEncoding;
    private final EmptyContainerDeserializer empties;
    private final Deserializer<InputStream> binaryInputStreamDeserializer;
    private final Deserializer<Optional<InputStream>> optionalBinaryInputStreamDeserializer;
    private final Deserializer<Void> emptyBodyDeserializer;

    @VisibleForTesting
    ConjureBodySerDe(List<WeightedEncoding> encodings, ErrorDecoder errorDecoder, EmptyContainerDeserializer empties) {
        this.encodingsSortedByWeight = sortByWeight(encodings);
        this.errorDecoder = errorDecoder;
        this.defaultEncoding = getFirstEncoding(encodings);
        this.empties = empties;
        this.binaryInputStreamDeserializer = new EncodingDeserializerRegistry<>(
                ImmutableList.of(BinaryEncoding.INSTANCE), errorDecoder, empties, BinaryEncoding.MARKER);
        this.optionalBinaryInputStreamDeserializer = new EncodingDeserializerRegistry<>(
<<<<<<< HEAD
                ImmutableList.of(BinaryEncoding.INSTANCE), errorDecoder, empties, BinaryEncoding.OPTIONAL_MARKER);
    }

    private static Encoding getFirstEncoding(List<WeightedEncoding> encodings) {
        Preconditions.checkArgument(encodings.size() > 0, "At least one Encoding is required");
        return encodings.get(0).encoding();
=======
                ImmutableList.of(BinaryEncoding.INSTANCE), errorDecoder, BinaryEncoding.OPTIONAL_MARKER);
        emptyBodyDeserializer = new EmptyBodyDeserializer(errorDecoder);
>>>>>>> b8372bb5
    }

    private ImmutableList<Encoding> sortByWeight(List<WeightedEncoding> encodings) {
        // Use list.sort which guarantees a stable sort, so the original order is preserved
        // when weights are equal.
        List<WeightedEncoding> mutableEncodings = new ArrayList<>(encodings);
        mutableEncodings.sort(Comparator.comparing(WeightedEncoding::weight).reversed());
        return ImmutableList.copyOf(Lists.transform(mutableEncodings, WeightedEncoding::encoding));
    }

    @Override
    public <T> Serializer<T> serializer(TypeMarker<T> token) {
        return new EncodingSerializerRegistry<>(defaultEncoding, token);
    }

    @Override
    public <T> Deserializer<T> deserializer(TypeMarker<T> token) {
        return new EncodingDeserializerRegistry<>(encodingsSortedByWeight, errorDecoder, empties, token);
    }

    @Override
    public Deserializer<Void> emptyBodyDeserializer() {
        return emptyBodyDeserializer;
    }

    @Override
    public Deserializer<InputStream> inputStreamDeserializer() {
        return binaryInputStreamDeserializer;
    }

    @Override
    public Deserializer<Optional<InputStream>> optionalInputStreamDeserializer() {
        return optionalBinaryInputStreamDeserializer;
    }

    @Override
    public RequestBody serialize(BinaryRequestBody value) {
        Preconditions.checkNotNull(value, "A BinaryRequestBody value is required");
        return new RequestBody() {

            @Override
            public void writeTo(OutputStream output) throws IOException {
                value.write(output);
            }

            @Override
            public String contentType() {
                return BinaryEncoding.CONTENT_TYPE;
            }

            @Override
            public boolean repeatable() {
                // BinaryRequestBody values are not currently repeatable. If a need arises we may
                // consider adding a 'boolean repeatable()' default method.
                return false;
            }

            @Override
            public void close() {
                try {
                    value.close();
                } catch (IOException | RuntimeException e) {
                    log.warn("Failed to close BinaryRequestBody {}", UnsafeArg.of("body", value), e);
                }
            }
        };
    }

    private static final class EncodingSerializerRegistry<T> implements Serializer<T> {

        private final EncodingSerializerContainer<T> encoding;

        EncodingSerializerRegistry(Encoding encoding, TypeMarker<T> token) {
            this.encoding = new EncodingSerializerContainer<>(encoding, token);
        }

        @Override
        public RequestBody serialize(T value) {
            Preconditions.checkNotNull(value, "cannot serialize null value");

            return new RequestBody() {

                @Override
                public void writeTo(OutputStream output) {
                    encoding.serializer.serialize(value, output);
                }

                @Override
                public String contentType() {
                    return encoding.encoding.getContentType();
                }

                @Override
                public boolean repeatable() {
                    return true;
                }

                @Override
                public void close() {
                    // nop
                }
            };
        }
    }

    private static final class EncodingSerializerContainer<T> {

        private final Encoding encoding;
        private final Encoding.Serializer<T> serializer;

        EncodingSerializerContainer(Encoding encoding, TypeMarker<T> token) {
            this.encoding = encoding;
            this.serializer = encoding.serializer(token);
        }
    }

    private static final class EncodingDeserializerRegistry<T> implements Deserializer<T> {

        private static final Logger log = LoggerFactory.getLogger(EncodingDeserializerRegistry.class);
        private final ImmutableList<EncodingDeserializerContainer<T>> encodings;
        private final ErrorDecoder errorDecoder;
        private final Optional<String> acceptValue;
        private final SafeArg<TypeMarker<T>> tokenSafeArg;
        private final Supplier<T> emptyInstance;

        EncodingDeserializerRegistry(
                List<Encoding> encodings,
                ErrorDecoder errorDecoder,
                EmptyContainerDeserializer empty,
                TypeMarker<T> token) {
            this.tokenSafeArg = SafeArg.of("type", token);
            this.encodings = encodings.stream()
                    .map(encoding -> new EncodingDeserializerContainer<>(encoding, token))
                    .collect(ImmutableList.toImmutableList());
            this.errorDecoder = errorDecoder;
            this.emptyInstance = Suppliers.memoize(() -> empty.getEmptyInstance(token)); // TODO(dfox): save exception?
            // Encodings are applied to the accept header in the order of preference based on the provided list.
            this.acceptValue =
                    Optional.of(encodings.stream().map(Encoding::getContentType).collect(Collectors.joining(", ")));
        }

        @Override
        public T deserialize(Response response) {
            boolean closeResponse = true;
            try {
                if (errorDecoder.isError(response)) {
                    throw errorDecoder.decode(response);
                } else if (response.code() == 204) {
                    // TODO(dfox): what if we get a 204 for a non-optional type???
                    // TODO(dfox): support http200 & body=null
                    // TODO(dfox): what if we were expecting an empty list but got {}?
                    return emptyInstance.get();
                }

                Optional<String> contentType = response.getFirstHeader(HttpHeaders.CONTENT_TYPE);
                if (!contentType.isPresent()) {
                    throw new SafeIllegalArgumentException(
                            "Response is missing Content-Type header",
                            SafeArg.of("received", response.headers().keySet()));
                }
                Encoding.Deserializer<T> deserializer = getResponseDeserializer(contentType.get());
                T deserialized = deserializer.deserialize(response.body());
                // deserializer has taken on responsibility for closing the response body
                closeResponse = false;
                return deserialized;
            } finally {
                if (closeResponse) {
                    response.close();
                }
            }
        }

        @Override
        public Optional<String> accepts() {
            return acceptValue;
        }

        /** Returns the {@link EncodingDeserializerContainer} to use to deserialize the request body. */
        @SuppressWarnings("ForLoopReplaceableByForEach")
        // performance sensitive code avoids iterator allocation
        Encoding.Deserializer<T> getResponseDeserializer(String contentType) {
            for (int i = 0; i < encodings.size(); i++) {
                EncodingDeserializerContainer<T> container = encodings.get(i);
                if (container.encoding.supportsContentType(contentType)) {
                    return container.deserializer;
                }
            }
            return throwingDeserializer(contentType);
        }

        private Encoding.Deserializer<T> throwingDeserializer(String contentType) {
            return new Encoding.Deserializer<T>() {
                @Override
                public T deserialize(InputStream input) {
                    try {
                        input.close();
                    } catch (RuntimeException | IOException e) {
                        log.warn("Failed to close InputStream", e);
                    }
                    throw new SafeRuntimeException(
                            "Unsupported Content-Type",
                            SafeArg.of("received", contentType),
                            SafeArg.of("supportedEncodings", encodings));
                }
            };
        }
    }

    /** Effectively just a pair. */
    private static final class EncodingDeserializerContainer<T> {

        private final Encoding encoding;
        private final Encoding.Deserializer<T> deserializer;

        EncodingDeserializerContainer(Encoding encoding, TypeMarker<T> token) {
            this.encoding = encoding;
            this.deserializer = encoding.deserializer(token);
        }

        @Override
        public String toString() {
            return "EncodingDeserializerContainer{encoding=" + encoding + ", deserializer=" + deserializer + '}';
        }
    }

    private static final class EmptyBodyDeserializer implements Deserializer<Void> {
        private final ErrorDecoder errorDecoder;

        EmptyBodyDeserializer(ErrorDecoder errorDecoder) {
            this.errorDecoder = errorDecoder;
        }

        @Override
        @SuppressWarnings("NullAway") // empty body is a special case
        public Void deserialize(Response response) {
            // We should not fail if a server that previously returned nothing starts returning a response
            try (Response unused = response) {
                if (errorDecoder.isError(response)) {
                    throw errorDecoder.decode(response);
                }
                return null;
            }
        }

        @Override
        public Optional<String> accepts() {
            return Optional.empty();
        }

        @Override
        public String toString() {
            return "EmptyBodyDeserializer{}";
        }
    }
}<|MERGE_RESOLUTION|>--- conflicted
+++ resolved
@@ -66,17 +66,13 @@
         this.binaryInputStreamDeserializer = new EncodingDeserializerRegistry<>(
                 ImmutableList.of(BinaryEncoding.INSTANCE), errorDecoder, empties, BinaryEncoding.MARKER);
         this.optionalBinaryInputStreamDeserializer = new EncodingDeserializerRegistry<>(
-<<<<<<< HEAD
                 ImmutableList.of(BinaryEncoding.INSTANCE), errorDecoder, empties, BinaryEncoding.OPTIONAL_MARKER);
+        this.emptyBodyDeserializer = new EmptyBodyDeserializer(errorDecoder);
     }
 
     private static Encoding getFirstEncoding(List<WeightedEncoding> encodings) {
         Preconditions.checkArgument(encodings.size() > 0, "At least one Encoding is required");
         return encodings.get(0).encoding();
-=======
-                ImmutableList.of(BinaryEncoding.INSTANCE), errorDecoder, BinaryEncoding.OPTIONAL_MARKER);
-        emptyBodyDeserializer = new EmptyBodyDeserializer(errorDecoder);
->>>>>>> b8372bb5
     }
 
     private ImmutableList<Encoding> sortByWeight(List<WeightedEncoding> encodings) {
@@ -199,7 +195,6 @@
         private final ImmutableList<EncodingDeserializerContainer<T>> encodings;
         private final ErrorDecoder errorDecoder;
         private final Optional<String> acceptValue;
-        private final SafeArg<TypeMarker<T>> tokenSafeArg;
         private final Supplier<T> emptyInstance;
 
         EncodingDeserializerRegistry(
@@ -207,7 +202,6 @@
                 ErrorDecoder errorDecoder,
                 EmptyContainerDeserializer empty,
                 TypeMarker<T> token) {
-            this.tokenSafeArg = SafeArg.of("type", token);
             this.encodings = encodings.stream()
                     .map(encoding -> new EncodingDeserializerContainer<>(encoding, token))
                     .collect(ImmutableList.toImmutableList());
