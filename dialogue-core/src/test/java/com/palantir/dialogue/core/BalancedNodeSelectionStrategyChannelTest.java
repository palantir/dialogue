/*
 * (c) Copyright 2020 Palantir Technologies Inc. All rights reserved.
 *
 * Licensed under the Apache License, Version 2.0 (the "License");
 * you may not use this file except in compliance with the License.
 * You may obtain a copy of the License at
 *
 *     http://www.apache.org/licenses/LICENSE-2.0
 *
 * Unless required by applicable law or agreed to in writing, software
 * distributed under the License is distributed on an "AS IS" BASIS,
 * WITHOUT WARRANTIES OR CONDITIONS OF ANY KIND, either express or implied.
 * See the License for the specific language governing permissions and
 * limitations under the License.
 */

package com.palantir.dialogue.core;

import static org.assertj.core.api.Assertions.assertThat;
import static org.mockito.ArgumentMatchers.any;
import static org.mockito.ArgumentMatchers.eq;
import static org.mockito.Mockito.times;
import static org.mockito.Mockito.verify;
import static org.mockito.Mockito.when;

import com.github.benmanes.caffeine.cache.Ticker;
import com.google.common.collect.ImmutableList;
import com.google.common.util.concurrent.Futures;
import com.google.common.util.concurrent.ListenableFuture;
import com.google.common.util.concurrent.SettableFuture;
import com.palantir.dialogue.Endpoint;
import com.palantir.dialogue.Request;
import com.palantir.dialogue.Response;
import com.palantir.dialogue.TestEndpoint;
import com.palantir.dialogue.TestResponse;
import com.palantir.dialogue.core.LimitedChannel.LimitEnforcement;
import com.palantir.tritium.metrics.registry.DefaultTaggedMetricRegistry;
import java.time.Duration;
import java.util.Optional;
import java.util.Random;
import org.junit.jupiter.api.BeforeEach;
import org.junit.jupiter.api.Test;
import org.junit.jupiter.api.extension.ExtendWith;
import org.junit.jupiter.params.ParameterizedTest;
import org.junit.jupiter.params.provider.EnumSource;
import org.mockito.Mock;
import org.mockito.junit.jupiter.MockitoExtension;

@ExtendWith(MockitoExtension.class)
class BalancedNodeSelectionStrategyChannelTest {
    private Random random = new Random(12388544234L);

    @Mock
    LimitedChannel chan1;

    @Mock
    LimitedChannel chan2;

    @Mock
    Request request;

    private Endpoint endpoint = TestEndpoint.GET;
    private HostAndLimitedChannels hostAndLimitedChannels;
    private BalancedNodeSelectionStrategyChannel channel;
    private BalancedNodeSelectionStrategyChannel rttChannel;

    @Mock
    Ticker clock;

    @BeforeEach
    public void before() {
<<<<<<< HEAD
        hostAndLimitedChannels = TestHostAndLimitedChannels.createAndAssignHostIdx(ImmutableList.of(chan1, chan2));
=======
        HostAndLimitedChannels hostAndLimitedChannels =
                HostAndLimitedChannels.createAndAssignHostIdx(ImmutableList.of(chan1, chan2));
>>>>>>> ad244408
        channel = new BalancedNodeSelectionStrategyChannel(
                hostAndLimitedChannels, random, clock, new DefaultTaggedMetricRegistry(), "channelName");
        rttChannel = new BalancedNodeSelectionStrategyChannel(
                hostAndLimitedChannels, random, clock, new DefaultTaggedMetricRegistry(), "channelName");
    }

    @Test
    void when_one_channel_is_in_use_prefer_the_other() {
        set200(chan1);
        SettableFuture<Response> settableFuture = SettableFuture.create();
        when(chan2.maybeExecute(any(), any(), eq(LimitEnforcement.DEFAULT_ENABLED)))
                .thenReturn(Optional.of(settableFuture));

        for (int i = 0; i < 200; i++) {
            channel.maybeExecute(endpoint, request, LimitEnforcement.DEFAULT_ENABLED);
        }
        verify(chan1, times(199)).maybeExecute(eq(endpoint), any(), eq(LimitEnforcement.DEFAULT_ENABLED));
        verify(chan2, times(1)).maybeExecute(eq(endpoint), any(), eq(LimitEnforcement.DEFAULT_ENABLED));
    }

    @Test
    void when_both_channels_are_free_we_get_roughly_fair_tiebreaking() {
        set200(chan1);
        set200(chan2);

        for (int i = 0; i < 200; i++) {
            channel.maybeExecute(endpoint, request, LimitEnforcement.DEFAULT_ENABLED);
        }
        verify(chan1, times(99)).maybeExecute(eq(endpoint), any(), eq(LimitEnforcement.DEFAULT_ENABLED));
        verify(chan2, times(101)).maybeExecute(eq(endpoint), any(), eq(LimitEnforcement.DEFAULT_ENABLED));
    }

    @Test
    void when_channels_refuse_try_all_then_give_up() {
        when(chan1.maybeExecute(any(), any(), eq(LimitEnforcement.DEFAULT_ENABLED)))
                .thenReturn(Optional.empty());
        when(chan2.maybeExecute(any(), any(), eq(LimitEnforcement.DEFAULT_ENABLED)))
                .thenReturn(Optional.empty());

        assertThat(channel.maybeExecute(endpoint, request, LimitEnforcement.DEFAULT_ENABLED))
                .isNotPresent();
        verify(chan1, times(1)).maybeExecute(eq(endpoint), any(), eq(LimitEnforcement.DEFAULT_ENABLED));
        verify(chan2, times(1)).maybeExecute(eq(endpoint), any(), eq(LimitEnforcement.DEFAULT_ENABLED));
    }

    @Test
    void a_single_4xx_doesnt_move_the_needle() {
        when(chan1.maybeExecute(any(), any(), eq(LimitEnforcement.DEFAULT_ENABLED)))
                .thenReturn(http(400))
                .thenReturn(http(200));
        when(chan2.maybeExecute(any(), any(), eq(LimitEnforcement.DEFAULT_ENABLED)))
                .thenReturn(http(200));

        for (long start = clock.read();
                clock.read() < start + Duration.ofSeconds(10).toNanos();
                incrementClockBy(Duration.ofMillis(50))) {
            channel.maybeExecute(endpoint, request, LimitEnforcement.DEFAULT_ENABLED);
            assertThat(channel.getScoresForTesting())
                    .describedAs("A single 400 at the beginning isn't enough to impact scores", channel)
                    .containsExactly(0, 0);
        }

        verify(chan1, times(99)).maybeExecute(eq(endpoint), any(), eq(LimitEnforcement.DEFAULT_ENABLED));
        verify(chan2, times(101)).maybeExecute(eq(endpoint), any(), eq(LimitEnforcement.DEFAULT_ENABLED));
    }

    @Test
    void constant_4xxs_do_eventually_move_the_needle_but_we_go_back_to_fair_distribution() {
        when(chan1.maybeExecute(any(), any(), eq(LimitEnforcement.DEFAULT_ENABLED)))
                .thenReturn(http(400));
        when(chan2.maybeExecute(any(), any(), eq(LimitEnforcement.DEFAULT_ENABLED)))
                .thenReturn(http(200));

        for (int i = 0; i < 11; i++) {
            rttChannel.maybeExecute(endpoint, request, LimitEnforcement.DEFAULT_ENABLED);
            assertThat(rttChannel.getScoresForTesting())
                    .describedAs("%s %s: Scores not affected yet %s", i, Duration.ofNanos(clock.read()), rttChannel)
                    .containsExactly(0, 0);
            incrementClockBy(Duration.ofMillis(50));
        }
        rttChannel.maybeExecute(endpoint, request, LimitEnforcement.DEFAULT_ENABLED);
        assertThat(rttChannel.getScoresForTesting())
                .describedAs("%s: Constant 4xxs did move the needle %s", Duration.ofNanos(clock.read()), rttChannel)
                .containsExactly(1, 0);

        incrementClockBy(Duration.ofSeconds(5));

        assertThat(rttChannel.getScoresForTesting())
                .describedAs(
                        "%s: We quickly forget about 4xxs and go back to fair shuffling %s",
                        Duration.ofNanos(clock.read()), rttChannel)
                .containsExactly(0, 0);
    }

    @ParameterizedTest
    @EnumSource(LimitEnforcement.class)
    public void skiplimits_passthrough(LimitEnforcement limitEnforcement) {
        when(chan1.maybeExecute(any(), any(), eq(limitEnforcement))).thenReturn(http(200));
        assertThat(channel.maybeExecute(endpoint, request, limitEnforcement)).isPresent();
    }

    @Test
    void when_routing_to_host_we_still_maintain_scores() {
        set200(chan1);
        SettableFuture<Response> settableFuture = SettableFuture.create();
        when(chan2.maybeExecute(any(), any(), eq(LimitEnforcement.DEFAULT_ENABLED)))
                .thenReturn(Optional.of(settableFuture));

        channel.maybeExecuteOnHost(
                hostAndLimitedChannels.getChannels().get(1), endpoint, request, LimitEnforcement.DEFAULT_ENABLED);

        for (int i = 0; i < 199; i++) {
            channel.maybeExecute(endpoint, request, LimitEnforcement.DEFAULT_ENABLED);
        }
        verify(chan1, times(199)).maybeExecute(eq(endpoint), any(), eq(LimitEnforcement.DEFAULT_ENABLED));
        verify(chan2, times(1)).maybeExecute(eq(endpoint), any(), eq(LimitEnforcement.DEFAULT_ENABLED));
    }

    private static void set200(LimitedChannel chan) {
        when(chan.maybeExecute(any(), any(), eq(LimitEnforcement.DEFAULT_ENABLED)))
                .thenReturn(http(200));
    }

    private static Optional<ListenableFuture<Response>> http(int value) {
        return Optional.of(Futures.immediateFuture(new TestResponse().code(value)));
    }

    private void incrementClockBy(Duration duration) {
        long before = clock.read();
        when(clock.read()).thenReturn(before + duration.toNanos());
    }
}<|MERGE_RESOLUTION|>--- conflicted
+++ resolved
@@ -69,12 +69,8 @@
 
     @BeforeEach
     public void before() {
-<<<<<<< HEAD
-        hostAndLimitedChannels = TestHostAndLimitedChannels.createAndAssignHostIdx(ImmutableList.of(chan1, chan2));
-=======
-        HostAndLimitedChannels hostAndLimitedChannels =
+        hostAndLimitedChannels =
                 HostAndLimitedChannels.createAndAssignHostIdx(ImmutableList.of(chan1, chan2));
->>>>>>> ad244408
         channel = new BalancedNodeSelectionStrategyChannel(
                 hostAndLimitedChannels, random, clock, new DefaultTaggedMetricRegistry(), "channelName");
         rttChannel = new BalancedNodeSelectionStrategyChannel(
