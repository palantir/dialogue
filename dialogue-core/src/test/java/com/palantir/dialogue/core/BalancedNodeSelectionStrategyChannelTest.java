/*
 * (c) Copyright 2020 Palantir Technologies Inc. All rights reserved.
 *
 * Licensed under the Apache License, Version 2.0 (the "License");
 * you may not use this file except in compliance with the License.
 * You may obtain a copy of the License at
 *
 *     http://www.apache.org/licenses/LICENSE-2.0
 *
 * Unless required by applicable law or agreed to in writing, software
 * distributed under the License is distributed on an "AS IS" BASIS,
 * WITHOUT WARRANTIES OR CONDITIONS OF ANY KIND, either express or implied.
 * See the License for the specific language governing permissions and
 * limitations under the License.
 */

package com.palantir.dialogue.core;

import static org.assertj.core.api.Assertions.assertThat;
import static org.mockito.ArgumentMatchers.any;
import static org.mockito.ArgumentMatchers.eq;
import static org.mockito.Mockito.times;
import static org.mockito.Mockito.verify;
import static org.mockito.Mockito.when;

import com.github.benmanes.caffeine.cache.Ticker;
import com.google.common.collect.ImmutableList;
import com.google.common.util.concurrent.Futures;
import com.google.common.util.concurrent.ListenableFuture;
import com.google.common.util.concurrent.SettableFuture;
import com.palantir.dialogue.Endpoint;
import com.palantir.dialogue.Request;
import com.palantir.dialogue.Response;
import com.palantir.dialogue.TestEndpoint;
import com.palantir.dialogue.TestResponse;
import com.palantir.tritium.metrics.registry.DefaultTaggedMetricRegistry;
import java.time.Duration;
import java.util.Optional;
import java.util.Random;
import org.junit.jupiter.api.BeforeEach;
import org.junit.jupiter.api.Disabled;
import org.junit.jupiter.api.Test;
import org.junit.jupiter.api.extension.ExtendWith;
import org.mockito.Mock;
import org.mockito.junit.jupiter.MockitoExtension;

@ExtendWith(MockitoExtension.class)
class BalancedNodeSelectionStrategyChannelTest {
    private Random random = new Random(12388544234L);

    @Mock
    LimitedChannel chan1;

    @Mock
    LimitedChannel chan2;

    @Mock
    Request request;

    private Endpoint endpoint = TestEndpoint.GET;
    private BalancedNodeSelectionStrategyChannel channel;
    private BalancedNodeSelectionStrategyChannel rttChannel;

    @Mock
    Ticker clock;

    @BeforeEach
    public void before() {
        channel = new BalancedNodeSelectionStrategyChannel(
                ImmutableList.of(chan1, chan2), random, clock, new DefaultTaggedMetricRegistry(), "channelName");
        rttChannel = new BalancedNodeSelectionStrategyChannel(
                ImmutableList.of(chan1, chan2), random, clock, new DefaultTaggedMetricRegistry(), "channelName");
    }

    @Test
    void when_one_channel_is_in_use_prefer_the_other() {
        set200(chan1);
        SettableFuture<Response> settableFuture = SettableFuture.create();
        when(chan2.maybeExecute(any(), any())).thenReturn(Optional.of(settableFuture));

        for (int i = 0; i < 200; i++) {
            channel.maybeExecute(endpoint, request);
        }
        verify(chan1, times(199)).maybeExecute(eq(endpoint), any());
        verify(chan2, times(1)).maybeExecute(eq(endpoint), any());
    }

    @Test
    void when_both_channels_are_free_we_get_roughly_fair_tiebreaking() {
        set200(chan1);
        set200(chan2);

        for (int i = 0; i < 200; i++) {
            channel.maybeExecute(endpoint, request);
        }
        verify(chan1, times(99)).maybeExecute(eq(endpoint), any());
        verify(chan2, times(101)).maybeExecute(eq(endpoint), any());
    }

    @Test
    void when_channels_refuse_try_all_then_give_up() {
        when(chan1.maybeExecute(any(), any())).thenReturn(Optional.empty());
        when(chan2.maybeExecute(any(), any())).thenReturn(Optional.empty());

        assertThat(channel.maybeExecute(endpoint, request)).isNotPresent();
        verify(chan1, times(1)).maybeExecute(eq(endpoint), any());
        verify(chan2, times(1)).maybeExecute(eq(endpoint), any());
    }

    @Test
    void a_single_4xx_doesnt_move_the_needle() {
        when(chan1.maybeExecute(any(), any())).thenReturn(http(400)).thenReturn(http(200));
        when(chan2.maybeExecute(any(), any())).thenReturn(http(200));

        for (long start = clock.read();
                clock.read() < start + Duration.ofSeconds(10).toNanos();
                incrementClockBy(Duration.ofMillis(50))) {
            channel.maybeExecute(endpoint, request);
            assertThat(channel.getScoresForTesting())
                    .describedAs("A single 400 at the beginning isn't enough to impact scores", channel)
                    .containsExactly(0, 0);
        }

        verify(chan1, times(99)).maybeExecute(eq(endpoint), any());
        verify(chan2, times(101)).maybeExecute(eq(endpoint), any());
    }

    @Test
    void constant_4xxs_do_eventually_move_the_needle_but_we_go_back_to_fair_distribution() {
        when(chan1.maybeExecute(any(), any())).thenReturn(http(400));
        when(chan2.maybeExecute(any(), any())).thenReturn(http(200));

        for (int i = 0; i < 11; i++) {
            rttChannel.maybeExecute(endpoint, request);
            assertThat(rttChannel.getScoresForTesting())
                    .describedAs("%s %s: Scores not affected yet %s", i, Duration.ofNanos(clock.read()), rttChannel)
                    .containsExactly(0, 0);
            incrementClockBy(Duration.ofMillis(50));
        }
        rttChannel.maybeExecute(endpoint, request);
        assertThat(rttChannel.getScoresForTesting())
                .describedAs("%s: Constant 4xxs did move the needle %s", Duration.ofNanos(clock.read()), rttChannel)
                .containsExactly(1, 0);

        incrementClockBy(Duration.ofSeconds(5));

        assertThat(rttChannel.getScoresForTesting())
                .describedAs(
                        "%s: We quickly forget about 4xxs and go back to fair shuffling %s",
                        Duration.ofNanos(clock.read()), rttChannel)
                .containsExactly(0, 0);
    }

<<<<<<< HEAD
    @Test
    @Disabled("RTT functionality is not wired up right now")
    void rtt_is_measured_and_can_influence_choices() {
        incrementClockBy(Duration.ofHours(1));

        // when(chan1.maybeExecute(eq(endpoint), any())).thenReturn(http(200));
        when(chan2.maybeExecute(eq(endpoint), any())).thenReturn(http(200));

        SettableFuture<Response> chan1OptionsResponse = SettableFuture.create();
        SettableFuture<Response> chan2OptionsResponse = SettableFuture.create();
        RttSampler.RttEndpoint rttEndpoint = RttSampler.RttEndpoint.INSTANCE;
        when(chan1.maybeExecute(eq(rttEndpoint), any())).thenReturn(Optional.of(chan1OptionsResponse));
        when(chan2.maybeExecute(eq(rttEndpoint), any())).thenReturn(Optional.of(chan2OptionsResponse));

        rttChannel.maybeExecute(endpoint, request);

        incrementClockBy(Duration.ofNanos(123));
        chan1OptionsResponse.set(new TestResponse().code(200));

        incrementClockBy(Duration.ofNanos(456));
        chan2OptionsResponse.set(new TestResponse().code(200));

        assertThat(rttChannel.getScoresForTesting())
                .describedAs("The poor latency of channel2 imposes a small constant penalty in the score")
                .containsExactly(0, 3);

        for (int i = 0; i < 500; i++) {
            incrementClockBy(Duration.ofMillis(10));
            rttChannel.maybeExecute(endpoint, request);
        }
        // rate limiter ensures a sensible amount of rtt sampling
        verify(chan1, times(6)).maybeExecute(eq(rttEndpoint), any());
        verify(chan2, times(6)).maybeExecute(eq(rttEndpoint), any());
    }

    @Test
    @Disabled("RTT functionality is not wired up right now")
    void when_rtt_measurements_are_limited_dont_freak_out() {
        incrementClockBy(Duration.ofHours(1));

        // when(chan1.maybeExecute(eq(endpoint), any())).thenReturn(http(200));
        when(chan2.maybeExecute(eq(endpoint), any())).thenReturn(http(200));

        RttSampler.RttEndpoint rttEndpoint = RttSampler.RttEndpoint.INSTANCE;
        when(chan1.maybeExecute(eq(rttEndpoint), any())).thenReturn(Optional.empty());
        when(chan2.maybeExecute(eq(rttEndpoint), any())).thenReturn(Optional.empty());

        rttChannel.maybeExecute(endpoint, request);

        assertThat(channel.getScoresForTesting()).containsExactly(0, 0);
    }

    @Test
    @Disabled("RTT functionality is not wired up right now")
    void when_rtt_measurements_havent_returned_yet_consider_both_far_away() {
        incrementClockBy(Duration.ofHours(1));
        // when(chan1.maybeExecute(eq(endpoint), any())).thenReturn(http(200));
        when(chan2.maybeExecute(eq(endpoint), any())).thenReturn(http(200));

        RttSampler.RttEndpoint rttEndpoint = RttSampler.RttEndpoint.INSTANCE;
        when(chan1.maybeExecute(eq(rttEndpoint), any())).thenReturn(Optional.of(SettableFuture.create()));
        when(chan2.maybeExecute(eq(rttEndpoint), any())).thenReturn(Optional.of(SettableFuture.create()));

        for (int i = 0; i < 20; i++) {
            incrementClockBy(Duration.ofSeconds(5));
            rttChannel.maybeExecute(endpoint, request);
        }

        assertThat(rttChannel.getScoresForTesting()).containsExactly(0, 0);
        verify(chan1, times(1)).maybeExecute(eq(rttEndpoint), any());
        verify(chan2, times(1)).maybeExecute(eq(rttEndpoint), any());
    }

=======
>>>>>>> f45f9283
    private static void set200(LimitedChannel chan) {
        when(chan.maybeExecute(any(), any())).thenReturn(http(200));
    }

    private static Optional<ListenableFuture<Response>> http(int value) {
        return Optional.of(Futures.immediateFuture(new TestResponse().code(value)));
    }

    private void incrementClockBy(Duration duration) {
        long before = clock.read();
        when(clock.read()).thenReturn(before + duration.toNanos());
    }
}<|MERGE_RESOLUTION|>--- conflicted
+++ resolved
@@ -151,82 +151,6 @@
                 .containsExactly(0, 0);
     }
 
-<<<<<<< HEAD
-    @Test
-    @Disabled("RTT functionality is not wired up right now")
-    void rtt_is_measured_and_can_influence_choices() {
-        incrementClockBy(Duration.ofHours(1));
-
-        // when(chan1.maybeExecute(eq(endpoint), any())).thenReturn(http(200));
-        when(chan2.maybeExecute(eq(endpoint), any())).thenReturn(http(200));
-
-        SettableFuture<Response> chan1OptionsResponse = SettableFuture.create();
-        SettableFuture<Response> chan2OptionsResponse = SettableFuture.create();
-        RttSampler.RttEndpoint rttEndpoint = RttSampler.RttEndpoint.INSTANCE;
-        when(chan1.maybeExecute(eq(rttEndpoint), any())).thenReturn(Optional.of(chan1OptionsResponse));
-        when(chan2.maybeExecute(eq(rttEndpoint), any())).thenReturn(Optional.of(chan2OptionsResponse));
-
-        rttChannel.maybeExecute(endpoint, request);
-
-        incrementClockBy(Duration.ofNanos(123));
-        chan1OptionsResponse.set(new TestResponse().code(200));
-
-        incrementClockBy(Duration.ofNanos(456));
-        chan2OptionsResponse.set(new TestResponse().code(200));
-
-        assertThat(rttChannel.getScoresForTesting())
-                .describedAs("The poor latency of channel2 imposes a small constant penalty in the score")
-                .containsExactly(0, 3);
-
-        for (int i = 0; i < 500; i++) {
-            incrementClockBy(Duration.ofMillis(10));
-            rttChannel.maybeExecute(endpoint, request);
-        }
-        // rate limiter ensures a sensible amount of rtt sampling
-        verify(chan1, times(6)).maybeExecute(eq(rttEndpoint), any());
-        verify(chan2, times(6)).maybeExecute(eq(rttEndpoint), any());
-    }
-
-    @Test
-    @Disabled("RTT functionality is not wired up right now")
-    void when_rtt_measurements_are_limited_dont_freak_out() {
-        incrementClockBy(Duration.ofHours(1));
-
-        // when(chan1.maybeExecute(eq(endpoint), any())).thenReturn(http(200));
-        when(chan2.maybeExecute(eq(endpoint), any())).thenReturn(http(200));
-
-        RttSampler.RttEndpoint rttEndpoint = RttSampler.RttEndpoint.INSTANCE;
-        when(chan1.maybeExecute(eq(rttEndpoint), any())).thenReturn(Optional.empty());
-        when(chan2.maybeExecute(eq(rttEndpoint), any())).thenReturn(Optional.empty());
-
-        rttChannel.maybeExecute(endpoint, request);
-
-        assertThat(channel.getScoresForTesting()).containsExactly(0, 0);
-    }
-
-    @Test
-    @Disabled("RTT functionality is not wired up right now")
-    void when_rtt_measurements_havent_returned_yet_consider_both_far_away() {
-        incrementClockBy(Duration.ofHours(1));
-        // when(chan1.maybeExecute(eq(endpoint), any())).thenReturn(http(200));
-        when(chan2.maybeExecute(eq(endpoint), any())).thenReturn(http(200));
-
-        RttSampler.RttEndpoint rttEndpoint = RttSampler.RttEndpoint.INSTANCE;
-        when(chan1.maybeExecute(eq(rttEndpoint), any())).thenReturn(Optional.of(SettableFuture.create()));
-        when(chan2.maybeExecute(eq(rttEndpoint), any())).thenReturn(Optional.of(SettableFuture.create()));
-
-        for (int i = 0; i < 20; i++) {
-            incrementClockBy(Duration.ofSeconds(5));
-            rttChannel.maybeExecute(endpoint, request);
-        }
-
-        assertThat(rttChannel.getScoresForTesting()).containsExactly(0, 0);
-        verify(chan1, times(1)).maybeExecute(eq(rttEndpoint), any());
-        verify(chan2, times(1)).maybeExecute(eq(rttEndpoint), any());
-    }
-
-=======
->>>>>>> f45f9283
     private static void set200(LimitedChannel chan) {
         when(chan.maybeExecute(any(), any())).thenReturn(http(200));
     }
