--- conflicted
+++ resolved
@@ -195,30 +195,11 @@
 
         ListenableFuture<Response> handleHttpResponse(Response response) {
             if (Responses.isQosStatus(response)) {
-<<<<<<< HEAD
                 return incrementFailuresAndMaybeRetry(response, qosThrowable);
             }
 
             if (Responses.isServerError(response) && safeAndIdempotent(endpoint.httpMethod())) {
                 return incrementFailuresAndMaybeRetry(response, serverErrorThrowable);
-=======
-                if (++failures <= maxRetries) {
-                    response.close(); // nobody is going to read this response body
-                    Throwable throwableToLog = log.isInfoEnabled()
-                            ? new SafeRuntimeException(
-                                    "Received retryable response", SafeArg.of("status", response.code()))
-                            : null;
-                    return scheduleRetry(throwableToLog);
-                }
-                if (log.isDebugEnabled()) {
-                    log.debug(
-                            "Exhausted {} retries, returning a retryable response with status {}",
-                            SafeArg.of("retries", maxRetries),
-                            SafeArg.of("status", response.code()));
-                }
-                // not closing the final response body because ConjureBodySerde needs to read it to deserialize
-                return Futures.immediateFuture(response);
->>>>>>> 5ecdc11e
             }
 
             // TODO(dfox): if people are using 308, we probably need to support it too
@@ -226,7 +207,6 @@
             return Futures.immediateFuture(response);
         }
 
-<<<<<<< HEAD
         private ListenableFuture<Response> incrementFailuresAndMaybeRetry(
                 Response response, BiFunction<Endpoint, Response, Throwable> failureSupplier) {
             if (++failures <= maxRetries) {
@@ -244,8 +224,6 @@
             return Futures.immediateFuture(response);
         }
 
-=======
->>>>>>> 5ecdc11e
         ListenableFuture<Response> handleThrowable(Throwable throwable) {
             if (++failures <= maxRetries) {
                 if (shouldAttemptToRetry(throwable)) {
