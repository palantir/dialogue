--- conflicted
+++ resolved
@@ -36,11 +36,8 @@
                 .map(channel -> new DeprecationWarningChannel(channel, clientMetrics))
                 // TracedChannel must wrap TracedRequestChannel to ensure requests have tracing headers.
                 .map(TracedRequestChannel::new)
-<<<<<<< HEAD
+                .map(channel -> new TracedChannel(channel, "Concurrency-Limited Dialogue Request"))
                 .map(ContentDecodingChannel::new)
-=======
-                .map(channel -> new TracedChannel(channel, "Concurrency-Limited Dialogue Request"))
->>>>>>> 489eabb6
                 .map(ConcurrencyLimitedChannel::create)
                 .collect(ImmutableList.toImmutableList());
 
