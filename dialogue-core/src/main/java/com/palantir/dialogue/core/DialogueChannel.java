--- conflicted
+++ resolved
@@ -37,63 +37,9 @@
     private final EndpointChannelFactory delegate;
     private final Config cf;
 
-<<<<<<< HEAD
     private DialogueChannel(Config cf, EndpointChannelFactory delegate) {
         this.cf = cf;
         this.delegate = delegate;
-=======
-    private final QueuedChannel queuedChannel; // just so we can process the queue when uris reload
-    private final Map<String, LimitedChannel> limitedChannelByUri = new ConcurrentHashMap<>();
-    private final NodeSelectionStrategyChannel nodeSelectionChannel;
-
-    private DialogueChannel(Config cf) {
-        this.cf = withUris(cf, Collections.emptyList()); // zeroing these out because this isn't the source of truth
-        this.nodeSelectionChannel = NodeSelectionStrategyChannel.create(cf);
-        this.queuedChannel = QueuedChannel.create(cf, nodeSelectionChannel);
-        this.delegate = wrapQueuedChannel(cf, queuedChannel);
-        updateUrisInner(cf.clientConf().uris(), true);
-    }
-
-    private static ImmutableConfig withUris(Config cf, List<String> elements) {
-        return ImmutableConfig.builder()
-                .from(cf)
-                .rawConfig(ClientConfiguration.builder()
-                        .from(cf.clientConf())
-                        .uris(elements)
-                        .build())
-                .build();
-    }
-
-    private static LimitedChannel createPerUriChannel(Config cf, String uri) {
-        Channel channel = cf.channelFactory().create(uri);
-        // Instrument inner-most channel with instrumentation channels so that we measure only the over-the-wire-time
-        channel = new InstrumentedChannel(
-                channel, cf.channelName(), cf.clientConf().taggedMetricRegistry());
-        channel = HostMetricsChannel.create(channel, cf, uri);
-        channel = new ActiveRequestInstrumentationChannel(
-                channel, cf.channelName(), "running", cf.clientConf().taggedMetricRegistry());
-        // TracedChannel must wrap TracedRequestChannel to ensure requests have tracing headers.
-        channel = new TraceEnrichingChannel(channel);
-
-        ChannelToLimitedChannelAdapter limited = new ChannelToLimitedChannelAdapter(channel);
-        return ConcurrencyLimitedChannel.create(
-                cf, limited, cf.clientConf().uris().indexOf(uri));
-    }
-
-    private static EndpointChannelFactory wrapQueuedChannel(Config cf, QueuedChannel queuedChannel) {
-        return endpoint -> {
-            EndpointChannel channel = new EndpointChannelAdapter(endpoint, queuedChannel);
-            channel = TracedChannel.requestAttempt(channel);
-            channel = RetryingChannel.create(cf, channel, endpoint);
-            channel = UserAgentEndpointChannel.create(
-                    channel, endpoint, cf.clientConf().userAgent().get());
-            channel = DeprecationWarningChannel.create(cf, channel, endpoint);
-            channel = new ContentDecodingChannel(channel);
-            channel = TracedChannel.create(channel, endpoint);
-            channel = ActiveRequestInstrumentationChannel.create(cf, channel, endpoint, "processing");
-            return NeverThrowChannel.create(channel); // this must come last as a defensive backstop
-        };
->>>>>>> 0e7faaf3
     }
 
     @Override
@@ -187,13 +133,13 @@
 
             EndpointChannelFactory channelFactory = endpoint -> {
                 EndpointChannel channel = new EndpointChannelAdapter(endpoint, queuedChannel);
-                channel = new TracedChannel(channel, "Dialogue-request-attempt");
+                channel = TracedChannel.requestAttempt(channel);
                 channel = RetryingChannel.create(cf, channel, endpoint);
                 channel = UserAgentEndpointChannel.create(
                         channel, endpoint, cf.clientConf().userAgent().get());
                 channel = DeprecationWarningChannel.create(cf, channel, endpoint);
                 channel = new ContentDecodingChannel(channel);
-                channel = DialogueTracedRequestChannel.create(channel, endpoint);
+                channel = TracedChannel.create(channel, endpoint);
                 channel = ActiveRequestInstrumentationChannel.create(cf, channel, endpoint, "processing");
                 return NeverThrowChannel.create(channel); // this must come last as a defensive backstop
             };
