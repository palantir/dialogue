--- conflicted
+++ resolved
@@ -196,11 +196,8 @@
             case ROUND_ROBIN:
                 // When people ask for 'ROUND_ROBIN', they usually just want something to load balance better.
                 // We used to have a naive RoundRobinChannel, then tried RandomSelection and now use this heuristic:
-<<<<<<< HEAD
-                return new Balanced(channels, random, tick, config.taggedMetricRegistry(), channelName);
-=======
-                return new BalancedNodeSelectionStrategyChannel(channels, random, tick);
->>>>>>> 846768f4
+                return new BalancedNodeSelectionStrategyChannel(
+                        channels, random, tick, config.taggedMetricRegistry(), channelName);
         }
         throw new SafeRuntimeException(
                 "Unknown NodeSelectionStrategy", SafeArg.of("unknown", config.nodeSelectionStrategy()));
