--- conflicted
+++ resolved
@@ -95,11 +95,8 @@
          * provided by the {@code confSupplier} is. Avoids invoking the channelFactory if the config hasn't changed.
          */
         static <T> Channel create(Supplier<T> confSupplier, Function<T, Channel> channelFactory) {
-<<<<<<< HEAD
-=======
             // Beware: the memoizing composing supplier does updates in a synchronized block, which can block all
             // other client threads if one call to the channelFactory happens to block (or worse deadlock)!
->>>>>>> a3faf759
             Supplier<Channel> channelSupplier = new MemoizingComposingSupplier<>(confSupplier, channelFactory);
             return new RefreshingChannel(channelSupplier);
         }
