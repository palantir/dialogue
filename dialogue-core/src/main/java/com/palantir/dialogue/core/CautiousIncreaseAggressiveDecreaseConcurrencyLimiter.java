/*
 * (c) Copyright 2020 Palantir Technologies Inc. All rights reserved.
 *
 * Licensed under the Apache License, Version 2.0 (the "License");
 * you may not use this file except in compliance with the License.
 * You may obtain a copy of the License at
 *
 *     http://www.apache.org/licenses/LICENSE-2.0
 *
 * Unless required by applicable law or agreed to in writing, software
 * distributed under the License is distributed on an "AS IS" BASIS,
 * WITHOUT WARRANTIES OR CONDITIONS OF ANY KIND, either express or implied.
 * See the License for the specific language governing permissions and
 * limitations under the License.
 */

package com.palantir.dialogue.core;

import com.google.common.annotations.VisibleForTesting;
import com.google.common.util.concurrent.AtomicDouble;
import com.google.common.util.concurrent.FutureCallback;
import com.palantir.dialogue.Response;
import com.palantir.logsafe.SafeArg;
import java.io.IOException;
import java.util.Optional;
import java.util.concurrent.atomic.AtomicInteger;
import java.util.function.DoubleBinaryOperator;
import org.slf4j.Logger;
import org.slf4j.LoggerFactory;

/**
 * Simple lock-free concurrency limiter. Typically, a dispatching
 * {@link com.palantir.dialogue.Request} tries to {@link #acquire} a new permit and releases it when the
 * corresponding {@link Response} is retrieved.
 * This limiter uses an algorithm similar to additive increase multiplicative decrease (AIMD) with
 * greater restriction on the increase component, requiring more successful requests to increase the limit
 * as the limit grows.
 *
 * This class loosely based on the
 * <a href="https://github.com/Netflix/concurrency-limits">Netflix AIMD library</a>.
 */
final class CautiousIncreaseAggressiveDecreaseConcurrencyLimiter {

    private static final Logger log =
            LoggerFactory.getLogger(CautiousIncreaseAggressiveDecreaseConcurrencyLimiter.class);
    private static final double INITIAL_LIMIT = 20;
    private static final double BACKOFF_RATIO = .9D;
    private static final double MIN_LIMIT = 1;
    private static final double MAX_LIMIT = 1_000_000D;

    private final AtomicDouble limit = new AtomicDouble(INITIAL_LIMIT);
    private final AtomicInteger inFlight = new AtomicInteger();

    private final Behavior behavior;

    CautiousIncreaseAggressiveDecreaseConcurrencyLimiter(Behavior behavior) {
        this.behavior = behavior;
    }

    Optional<Permit> acquire() {
        return acquire(false);
    }

    /**
     * Returns a new request permit if the number of {@link #getInflight in-flight} permits is smaller than the
     * current {@link #getLimit upper limit} of allowed concurrent permits. The caller is responsible for
     * eventually releasing the permit by calling exactly one of the {@link Permit#ignore}, {@link Permit#dropped},
     * or {@link Permit#success} methods.
     *
     * If the permit
     * is used in the context of a {@link Response Future&lt;Response&gt;} object, then passing the {@link Permit} as a
     * {@link FutureCallback callback} to the future will invoke either {@link Permit#onSuccess} or
     * {@link Permit#onFailure} which delegate to
     * ignore/dropped/success depending on the success or failure state of the response.
     * */
<<<<<<< HEAD
    Optional<Permit> acquire(boolean force) {
        while (true) {
            int currentInFlight = getInflight();

            // We don't want to hand out a permit if there are 4 inflight and a limit of 4.1, as this will immediately
            // send
            // our inflight number to 5, which is clearly above the limit.  Instead, we wait until there is capacity for
            // one whole request before handing out a permit. In the worst-case scenario with zero inflight and a limit
            // of
            // 1, we'll still hand out a permit
            if (force || currentInFlight < getLimit()) {
                int inFlightSnapshot = currentInFlight + 1;
                if (inFlight.compareAndSet(currentInFlight, inFlightSnapshot)) {
                    return Optional.of(new Permit(inFlightSnapshot));
                }
            }

            return Optional.empty();
=======
    Optional<Permit> acquire() {

        // Capture the limit field reference once to avoid work in a tight loop. The JIT cannot
        // reliably optimize out references to final fields due to the potential for reflective
        // modification.
        AtomicInteger localInFlight = inFlight;

        // We don't want to hand out a permit if there are 4 inflight and a limit of 4.1, as this will immediately
        // send our inflight number to 5, which is clearly above the limit.
        // Instead, we wait until there is capacity for one whole request before handing out a permit.
        // In the worst-case scenario with zero inflight and a limit of 1, we'll still hand out a permit.
        int currentLimit = (int) getLimit();
        while (true) {
            int currentInFlight = localInFlight.get();
            if (currentInFlight >= currentLimit) {
                return Optional.empty();
            }

            int newInFlight = currentInFlight + 1;
            if (inFlight.compareAndSet(currentInFlight, newInFlight)) {
                return Optional.of(new Permit(newInFlight));
            }
>>>>>>> c712e8b6
        }
    }

    enum Behavior {
        HOST_LEVEL() {
            @Override
            void onSuccess(Response result, PermitControl control) {
                if (Responses.isInternalServerError(result) || Responses.isTooManyRequests(result)) {
                    control.ignore();
                } else if ((Responses.isQosStatus(result) && !Responses.isTooManyRequests(result))
                        || Responses.isServerErrorRange(result)) {
                    control.dropped();
                } else {
                    control.success();
                }
            }

            @Override
            void onFailure(Throwable throwable, PermitControl control) {
                if (throwable instanceof IOException) {
                    control.dropped();
                } else {
                    control.ignore();
                }
            }
        },
        ENDPOINT_LEVEL() {
            @Override
            void onSuccess(Response result, PermitControl control) {
                if (Responses.isTooManyRequests(result) || Responses.isInternalServerError(result)) {
                    control.dropped();
                } else if (Responses.isServerErrorRange(result)) {
                    control.ignore();
                } else {
                    control.success();
                }
            }

            @Override
            void onFailure(Throwable _throwable, PermitControl control) {
                control.ignore();
            }
        },
        STICKY() {
            @Override
            void onSuccess(Response _result, PermitControl control) {
                control.success();
            }

            @Override
            void onFailure(Throwable _throwable, PermitControl control) {
                control.ignore();
            }
        };

        abstract void onSuccess(Response result, PermitControl control);

        abstract void onFailure(Throwable throwable, PermitControl control);
    }

    interface PermitControl {

        void ignore();

        void dropped();

        void success();
    }

    final class Permit implements PermitControl, FutureCallback<Response> {
        private final int inFlightSnapshot;

        Permit(int inFlightSnapshot) {
            this.inFlightSnapshot = inFlightSnapshot;
        }

<<<<<<< HEAD
        boolean isOnlyInFlight() {
            return inFlightSnapshot == 1;
=======
        @VisibleForTesting
        int inFlightSnapshot() {
            return inFlightSnapshot;
>>>>>>> c712e8b6
        }

        @Override
        public void onSuccess(Response result) {
            behavior.onSuccess(result, this);
        }

        @Override
        public void onFailure(Throwable throwable) {
            behavior.onFailure(throwable, this);
        }

        /**
         * Indicates that the effect of the request corresponding to this permit on concurrency limits should be
         * ignored.
         */
        @Override
        public void ignore() {
            inFlight.decrementAndGet();
        }

        /**
         * Indicates that the request corresponding to this permit was dropped and that the concurrency limit should be
         * multiplicatively decreased.
         */
        @Override
        public void dropped() {
            inFlight.decrementAndGet();
            double newLimit = accumulateAndGetLimit(inFlightSnapshot, LimitUpdater.DROPPED);
            if (log.isDebugEnabled()) {
                log.debug("Decreasing limit {}", SafeArg.of("newLimit", newLimit));
            }
        }

        /**
         * Indicates that the request corresponding to this permit was successful and that the concurrency limit should
         * be additively increased.
         */
        @Override
        public void success() {
            inFlight.decrementAndGet();
            double newLimit = accumulateAndGetLimit(inFlightSnapshot, LimitUpdater.SUCCESS);
            if (log.isDebugEnabled()) {
                log.debug("Increasing limit {}", SafeArg.of("newLimit", newLimit));
            }
        }
    }

    enum LimitUpdater implements DoubleBinaryOperator {
        SUCCESS() {
            @Override
            public double applyAsDouble(double originalLimit, double inFlightSnapshot) {
                if (inFlightSnapshot >= Math.floor(originalLimit * BACKOFF_RATIO)) {
                    // The limit is raised more easily when the maximum limit is low, and becomes linearly more
                    // stubborn as the limit increases. Given a fixed rate of traffic this should result in
                    // linear slope as opposed to the exponential slope expected from a static increment
                    // value.
                    double increment = 1D / originalLimit;
                    return Math.min(MAX_LIMIT, originalLimit + increment);
                }
                return originalLimit;
            }
        },
        DROPPED() {
            @Override
            public double applyAsDouble(double originalLimit, double _inFlightSnapshot) {
                // Floor the new value to avoid effectively no-op decreases when the limit
                // close to 1.
                return Math.max(MIN_LIMIT, Math.floor(originalLimit * BACKOFF_RATIO));
            }
        };
    }

    private double accumulateAndGetLimit(int value, DoubleBinaryOperator accumulatorFunction) {
        // Capture the limit field reference once to avoid work in a tight loop. The JIT cannot
        // reliably optimize out references to final fields due to the potential for reflective
        // modification.
        AtomicDouble localLimit = limit;
        while (true) {
            double limitSnapshot = localLimit.get();
            double accumulatorResult = accumulatorFunction.applyAsDouble(limitSnapshot, value);
            if (localLimit.compareAndSet(limitSnapshot, accumulatorResult)) {
                return accumulatorResult;
            }
        }
    }

    /**
     * Returns the current concurrency limit, i.e., the maximum number of concurrent {@link #getInflight in-flight}
     * permits such that another permit can be {@link #acquire acquired}.
     */
    double getLimit() {
        return limit.get();
    }

    /**
     * Returns the current number of in-flight permits, i.e., permits that been acquired but not yet released through
     * either of ignore/dropped/success.
     */
    int getInflight() {
        return inFlight.get();
    }

    @Override
    public String toString() {
        return "AimdConcurrencyLimiter{limit=" + limit + ", inFlight=" + inFlight + '}';
    }
}<|MERGE_RESOLUTION|>--- conflicted
+++ resolved
@@ -73,28 +73,7 @@
      * {@link Permit#onFailure} which delegate to
      * ignore/dropped/success depending on the success or failure state of the response.
      * */
-<<<<<<< HEAD
     Optional<Permit> acquire(boolean force) {
-        while (true) {
-            int currentInFlight = getInflight();
-
-            // We don't want to hand out a permit if there are 4 inflight and a limit of 4.1, as this will immediately
-            // send
-            // our inflight number to 5, which is clearly above the limit.  Instead, we wait until there is capacity for
-            // one whole request before handing out a permit. In the worst-case scenario with zero inflight and a limit
-            // of
-            // 1, we'll still hand out a permit
-            if (force || currentInFlight < getLimit()) {
-                int inFlightSnapshot = currentInFlight + 1;
-                if (inFlight.compareAndSet(currentInFlight, inFlightSnapshot)) {
-                    return Optional.of(new Permit(inFlightSnapshot));
-                }
-            }
-
-            return Optional.empty();
-=======
-    Optional<Permit> acquire() {
-
         // Capture the limit field reference once to avoid work in a tight loop. The JIT cannot
         // reliably optimize out references to final fields due to the potential for reflective
         // modification.
@@ -107,7 +86,7 @@
         int currentLimit = (int) getLimit();
         while (true) {
             int currentInFlight = localInFlight.get();
-            if (currentInFlight >= currentLimit) {
+            if (!force && currentInFlight >= currentLimit) {
                 return Optional.empty();
             }
 
@@ -115,7 +94,6 @@
             if (inFlight.compareAndSet(currentInFlight, newInFlight)) {
                 return Optional.of(new Permit(newInFlight));
             }
->>>>>>> c712e8b6
         }
     }
 
@@ -192,14 +170,13 @@
             this.inFlightSnapshot = inFlightSnapshot;
         }
 
-<<<<<<< HEAD
         boolean isOnlyInFlight() {
             return inFlightSnapshot == 1;
-=======
+        }
+
         @VisibleForTesting
         int inFlightSnapshot() {
             return inFlightSnapshot;
->>>>>>> c712e8b6
         }
 
         @Override
