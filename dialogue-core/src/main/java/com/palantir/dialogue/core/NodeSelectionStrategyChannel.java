--- conflicted
+++ resolved
@@ -21,7 +21,6 @@
 import com.google.common.collect.ImmutableList;
 import com.google.common.util.concurrent.FutureCallback;
 import com.google.common.util.concurrent.ListenableFuture;
-import com.palantir.conjure.java.client.config.NodeSelectionStrategy;
 import com.palantir.dialogue.Endpoint;
 import com.palantir.dialogue.Request;
 import com.palantir.dialogue.Response;
@@ -50,30 +49,10 @@
     private final TaggedMetricRegistry metrics;
     private final LimitedChannel delegate;
 
-<<<<<<< HEAD
-    NodeSelectionStrategyChannel(
-            NodeSelectionStrategy initialStrategy,
-            String channelName,
-            Random random,
-            Ticker tick,
-            TaggedMetricRegistry metrics) {
-        this(
-                NodeSelectionStrategyChannel::getFirstKnownStrategy,
-                DialogueNodeSelectionStrategy.of(initialStrategy),
-                channelName,
-                random,
-                tick,
-                metrics);
-    }
-
     @VisibleForTesting
     NodeSelectionStrategyChannel(
             NodeSelectionStrategySelector strategySelector,
             DialogueNodeSelectionStrategy initialStrategy,
-=======
-    private NodeSelectionStrategyChannel(
-            NodeSelectionStrategy strategy,
->>>>>>> 20c49d7d
             String channelName,
             Random random,
             Ticker tick,
@@ -92,7 +71,8 @@
 
     static NodeSelectionStrategyChannel create(Config cf) {
         return new NodeSelectionStrategyChannel(
-                cf.clientConf().nodeSelectionStrategy(),
+                NodeSelectionStrategyChannel::getFirstKnownStrategy,
+                DialogueNodeSelectionStrategy.of(cf.clientConf().nodeSelectionStrategy()),
                 cf.channelName(),
                 cf.random(),
                 cf.ticker(),
