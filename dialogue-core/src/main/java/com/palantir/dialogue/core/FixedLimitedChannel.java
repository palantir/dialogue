--- conflicted
+++ resolved
@@ -50,15 +50,9 @@
     }
 
     @Override
-<<<<<<< HEAD
     public LimitedResponse maybeExecute(Endpoint endpoint, Request request) {
-        boolean optimisticallyAcquiredPermit = usedPermits.incrementAndGet() > totalPermits;
-        if (optimisticallyAcquiredPermit) {
-=======
-    public Optional<ListenableFuture<Response>> maybeExecute(Endpoint endpoint, Request request) {
         boolean failedToOptimisticallyAcquirePermit = usedPermits.incrementAndGet() > totalPermits;
         if (failedToOptimisticallyAcquirePermit) {
->>>>>>> 8f848dad
             returnPermit.run();
             limitedMeter.mark();
             logExhaustion(endpoint);
