--- conflicted
+++ resolved
@@ -110,24 +110,12 @@
                 .map(limitedChannel -> Math.max(0, initialShuffle.indexOf(limitedChannel)))
                 .orElse(0);
 
-<<<<<<< HEAD
         if (strategy == DialogueNodeSelectionStrategy.PIN_UNTIL_ERROR) {
             NodeList shuffling = ReshufflingNodeList.of(initialShuffle, random, System::nanoTime, metrics, channelName);
-            return new PinUntilErrorNodeSelectionStrategyChannel(shuffling, initialHost, metrics, channelName);
+            return new PinUntilErrorNodeSelectionStrategyChannel(shuffling, initialPin, metrics, channelName);
         } else if (strategy == DialogueNodeSelectionStrategy.PIN_UNTIL_ERROR_WITHOUT_RESHUFFLE) {
             NodeList constant = new ConstantNodeList(initialShuffle);
-            return new PinUntilErrorNodeSelectionStrategyChannel(constant, initialHost, metrics, channelName);
-=======
-        switch (strategy) {
-            case PIN_UNTIL_ERROR:
-                NodeList shuffling =
-                        ReshufflingNodeList.of(initialShuffle, random, System::nanoTime, metrics, channelName);
-                return new PinUntilErrorNodeSelectionStrategyChannel(shuffling, initialPin, metrics, channelName);
-            case PIN_UNTIL_ERROR_WITHOUT_RESHUFFLE:
-                NodeList constant = new ConstantNodeList(initialShuffle);
-                return new PinUntilErrorNodeSelectionStrategyChannel(constant, initialPin, metrics, channelName);
-            case ROUND_ROBIN:
->>>>>>> 7b70a88f
+            return new PinUntilErrorNodeSelectionStrategyChannel(constant, initialPin, metrics, channelName);
         }
 
         throw new SafeIllegalArgumentException("Unsupported NodeSelectionStrategy", SafeArg.of("strategy", strategy));
