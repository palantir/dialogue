/*
 * (c) Copyright 2020 Palantir Technologies Inc. All rights reserved.
 *
 * Licensed under the Apache License, Version 2.0 (the "License");
 * you may not use this file except in compliance with the License.
 * You may obtain a copy of the License at
 *
 *     http://www.apache.org/licenses/LICENSE-2.0
 *
 * Unless required by applicable law or agreed to in writing, software
 * distributed under the License is distributed on an "AS IS" BASIS,
 * WITHOUT WARRANTIES OR CONDITIONS OF ANY KIND, either express or implied.
 * See the License for the specific language governing permissions and
 * limitations under the License.
 */
package com.palantir.dialogue.hc5;

import com.google.common.collect.ListMultimap;
import com.google.common.collect.MultimapBuilder;
import com.google.common.collect.Multimaps;
import com.google.common.net.HttpHeaders;
import com.palantir.dialogue.Endpoint;
import com.palantir.dialogue.HttpMethod;
import com.palantir.dialogue.Request;
import com.palantir.dialogue.RequestBody;
import com.palantir.dialogue.Response;
import com.palantir.dialogue.blocking.BlockingChannel;
import com.palantir.dialogue.core.BaseUrl;
import com.palantir.logsafe.Arg;
import com.palantir.logsafe.Preconditions;
import com.palantir.logsafe.SafeArg;
import com.palantir.logsafe.SafeLoggable;
import com.palantir.logsafe.exceptions.SafeExceptions;
import com.palantir.logsafe.exceptions.SafeRuntimeException;
import com.palantir.tracing.api.TraceHttpHeaders;
import java.io.ByteArrayInputStream;
import java.io.FilterInputStream;
import java.io.IOException;
import java.io.InputStream;
import java.io.OutputStream;
import java.net.URL;
import java.util.Arrays;
import java.util.Collections;
import java.util.Iterator;
import java.util.List;
import java.util.Optional;
import java.util.Set;
import java.util.concurrent.TimeUnit;
import javax.annotation.Nullable;
import org.apache.hc.client5.http.ConnectTimeoutException;
import org.apache.hc.client5.http.impl.classic.CloseableHttpResponse;
import org.apache.hc.core5.function.Supplier;
import org.apache.hc.core5.http.Header;
import org.apache.hc.core5.http.HttpEntity;
import org.apache.hc.core5.http.io.support.ClassicRequestBuilder;
import org.apache.hc.core5.http.message.BasicHeader;
import org.slf4j.Logger;
import org.slf4j.LoggerFactory;

final class ApacheHttpClientBlockingChannel implements BlockingChannel {
    private static final Logger log = LoggerFactory.getLogger(ApacheHttpClientBlockingChannel.class);

    private final ApacheHttpClientChannels.CloseableClient client;
    private final BaseUrl baseUrl;
    private final ResponseLeakDetector responseLeakDetector;

    ApacheHttpClientBlockingChannel(
            ApacheHttpClientChannels.CloseableClient client, URL baseUrl, ResponseLeakDetector responseLeakDetector) {
        this.client = client;
        this.baseUrl = BaseUrl.of(baseUrl);
        this.responseLeakDetector = responseLeakDetector;
    }

    @Override
    public Response execute(Endpoint endpoint, Request request) throws IOException {
        // Create base request given the URL
        URL target = baseUrl.render(endpoint, request);
        ClassicRequestBuilder builder =
                ClassicRequestBuilder.create(endpoint.httpMethod().name()).setUri(target.toString());

        // Fill headers
        request.headerParams().forEach(builder::addHeader);

        if (request.body().isPresent()) {
            Preconditions.checkArgument(
                    endpoint.httpMethod() != HttpMethod.GET, "GET endpoints must not have a request body");
            Preconditions.checkArgument(
                    endpoint.httpMethod() != HttpMethod.HEAD, "HEAD endpoints must not have a request body");
            Preconditions.checkArgument(
                    endpoint.httpMethod() != HttpMethod.OPTIONS, "OPTIONS endpoints must not have a request body");
            RequestBody body = request.body().get();
            setBody(builder, body);
        } else if (requiresEmptyBody(endpoint)) {
            builder.setEntity(EmptyHttpEntity.INSTANCE);
        }
        long startTime = System.nanoTime();
        try {
            CloseableHttpResponse httpClientResponse = client.apacheClient().execute(builder.build());
            // Defensively ensure that resources are closed if failures occur within this block,
            // for example HttpClientResponse allocation may throw an OutOfMemoryError.
            boolean close = true;
            try {
                Response dialogueResponse = new HttpClientResponse(client, httpClientResponse);
                Response leakDetectingResponse = responseLeakDetector.wrap(dialogueResponse, endpoint);
                close = false;
                return leakDetectingResponse;
            } finally {
                if (close) {
                    httpClientResponse.close();
                }
            }
        } catch (ConnectTimeoutException e) {
            // ConnectTimeoutException must be wrapped so it may be retried. SocketTimeoutExceptions are
            // not retried by default, so ours implements SafeLoggable and retains the simple-name for
            // cleaner metrics.
            throw new SafeConnectTimeoutException(e, failureDiagnosticArgs(endpoint, request, startTime));
        } catch (Throwable t) {
            // We can't wrap all potential exception types, that would cause the failure to lose some amount of type
            // information. Instead, we add a suppressed throwable with no stack trace which acts as a courier
            // for our diagnostic information, ensuring it can be recorded in the logs.
            t.addSuppressed(new Diagnostic(failureDiagnosticArgs(endpoint, request, startTime)));
            throw t;
        }
    }

    private Arg<?>[] failureDiagnosticArgs(Endpoint endpoint, Request request, long startTimeNanos) {
        long durationMillis = TimeUnit.NANOSECONDS.toMillis(System.nanoTime() - startTimeNanos);
        return new Arg<?>[] {
            SafeArg.of("durationMillis", durationMillis),
            SafeArg.of("connectTimeout", client.clientConfiguration().connectTimeout()),
            SafeArg.of("socketTimeout", client.clientConfiguration().readTimeout()),
            SafeArg.of("clientName", client.name()),
            SafeArg.of("serviceName", endpoint.serviceName()),
            SafeArg.of("endpointName", endpoint.endpointName()),
            SafeArg.of("requestTraceId", request.headerParams().get(TraceHttpHeaders.TRACE_ID)),
            // Request span ID can be used to associate a failed request with a request log line on the server.
            SafeArg.of("requestSpanId", request.headerParams().get(TraceHttpHeaders.SPAN_ID)),
        };
    }

    private static final class Diagnostic extends RuntimeException implements SafeLoggable {

        private static final String SAFE_MESSAGE = "Client Failure Diagnostic Information";

        private final List<Arg<?>> args;

        Diagnostic(Arg<?>[] args) {
            super(SafeExceptions.renderMessage(SAFE_MESSAGE, args));
            this.args = Collections.unmodifiableList(Arrays.asList(args));
        }

        @Override
        public String getLogMessage() {
            return SAFE_MESSAGE;
        }

        @Override
        public List<Arg<?>> getArgs() {
            return args;
        }

        @Override
        @SuppressWarnings("UnsynchronizedOverridesSynchronized") // nop
        public Throwable fillInStackTrace() {
            // no-op: stack trace generation is expensive, this type exists
            // to simply associate diagnostic information with a failure.
            return this;
        }
    }

    // https://tools.ietf.org/html/rfc7230#section-3.3.2 recommends setting a content-length
    // on empty post requests. Some components may respond 411 if the content-length is not present.
    private static boolean requiresEmptyBody(Endpoint endpoint) {
        HttpMethod method = endpoint.httpMethod();
        return method == HttpMethod.POST || method == HttpMethod.PUT;
    }

    private static void setBody(ClassicRequestBuilder builder, RequestBody body) {
<<<<<<< HEAD
        builder.setEntity(new RequestBodyEntity(body));
=======
        builder.setEntity(new RequestBodyEntity(body, contentLength(body, builder)));
    }

    private static OptionalLong contentLength(RequestBody requestBody, ClassicRequestBuilder builder) {
        Header contentLengthHeader = builder.getFirstHeader(HttpHeaders.CONTENT_LENGTH);
        OptionalLong headerContentLength = OptionalLong.empty();
        if (contentLengthHeader != null) {
            builder.removeHeaders(HttpHeaders.CONTENT_LENGTH);
            String contentLengthValue = contentLengthHeader.getValue();
            try {
                headerContentLength = OptionalLong.of(Long.parseLong(contentLengthValue));
            } catch (NumberFormatException nfe) {
                log.warn(
                        "Failed to parse content-length value '{}'",
                        SafeArg.of(HttpHeaders.CONTENT_LENGTH, contentLengthValue),
                        nfe);
            }
        }

        if (headerContentLength.isPresent() && requestBody.contentLength().isPresent()) {
            long headerContentLengthValue = headerContentLength.getAsLong();
            long requestBodyContentLength = requestBody.contentLength().getAsLong();
            if (headerContentLengthValue != requestBodyContentLength) {
                log.warn(
                        "Content lengths do not match",
                        SafeArg.of(HttpHeaders.CONTENT_LENGTH, headerContentLengthValue),
                        SafeArg.of("requestBodyContentLength", requestBodyContentLength));
            }
        }

        if (headerContentLength.isPresent()) {
            return headerContentLength;
        }

        return requestBody.contentLength();
>>>>>>> 2c9cb182
    }

    private static final class HttpClientResponse implements Response {

        private final CloseableHttpResponse response;
        // Client reference is used to prevent premature termination
        @Nullable
        private ApacheHttpClientChannels.CloseableClient client;

        @Nullable
        private ListMultimap<String, String> headers;

        HttpClientResponse(ApacheHttpClientChannels.CloseableClient client, CloseableHttpResponse response) {
            this.client = client;
            this.response = response;
        }

        @Override
        public InputStream body() {
            HttpEntity entity = response.getEntity();
            if (entity != null) {
                try {
                    return new ResponseInputStream(client, entity.getContent());
                } catch (IOException e) {
                    throw new SafeRuntimeException("Failed to get response stream", e);
                }
            }
            return new ByteArrayInputStream(new byte[0]);
        }

        @Override
        public int code() {
            return response.getCode();
        }

        @Override
        public ListMultimap<String, String> headers() {
            if (headers == null) {
                ListMultimap<String, String> tmpHeaders = MultimapBuilder.treeKeys(String.CASE_INSENSITIVE_ORDER)
                        .arrayListValues()
                        .build();
                Iterator<Header> headerIterator = response.headerIterator();
                while (headerIterator.hasNext()) {
                    Header header = headerIterator.next();
                    String value = header.getValue();
                    if (value != null) {
                        tmpHeaders.put(header.getName(), value);
                    }
                }
                headers = Multimaps.unmodifiableListMultimap(tmpHeaders);
            }
            return headers;
        }

        @Override
        public Optional<String> getFirstHeader(String header) {
            return Optional.ofNullable(response.getFirstHeader(header)).map(Header::getValue);
        }

        @Override
        public void close() {
            client = null;
            try {
                response.close();
            } catch (IOException | RuntimeException e) {
                log.warn("Failed to close response", e);
            }
        }

        @Override
        public String toString() {
            return "HttpClientResponse{response=" + response + ", client=" + client + '}';
        }
    }

    private static final class RequestBodyEntity implements HttpEntity {

        private final RequestBody requestBody;
        private final Header contentType;

        RequestBodyEntity(RequestBody requestBody) {
            this.requestBody = requestBody;
            this.contentType = new BasicHeader(HttpHeaders.CONTENT_TYPE, requestBody.contentType());
        }

        @Override
        public boolean isRepeatable() {
            // n.b. Proxy authentication can only be negotiated on repeatable requests.
            // Subsequent requests needn't be repeatable as state is cached by the client.
            return requestBody.repeatable();
        }

        @Override
        public boolean isChunked() {
            return !requestBody.contentLength().isPresent();
        }

        @Override
        public Set<String> getTrailerNames() {
            return Collections.emptySet();
        }

        @Override
        public long getContentLength() {
            return requestBody.contentLength().orElse(-1);
        }

        @Override
        public String getContentType() {
            return contentType.getValue();
        }

        @Override
        @Nullable
        public String getContentEncoding() {
            return null;
        }

        @Override
        public InputStream getContent() throws UnsupportedOperationException {
            throw new UnsupportedOperationException("getContent is not supported, writeTo should be used");
        }

        @Override
        public void writeTo(OutputStream outStream) throws IOException {
            requestBody.writeTo(outStream);
        }

        @Override
        public boolean isStreaming() {
            // Applies to responses.
            return false;
        }

        @Override
        @Nullable
        public Supplier<List<? extends Header>> getTrailers() {
            return null;
        }

        @Override
        public String toString() {
            return "RequestBodyEntity{requestBody=" + requestBody + '}';
        }

        @Override
        public void close() {}
    }

    private static final class ResponseInputStream extends FilterInputStream {

        // Client reference is used to prevent premature termination
        @Nullable
        private ApacheHttpClientChannels.CloseableClient client;

        ResponseInputStream(@Nullable ApacheHttpClientChannels.CloseableClient client, InputStream stream) {
            super(stream);
            this.client = client;
        }

        @Override
        public void close() throws IOException {
            client = null;
            super.close();
        }

        @Override
        public String toString() {
            return "ResponseInputStream{client=" + client + ", in=" + in + '}';
        }
    }
}<|MERGE_RESOLUTION|>--- conflicted
+++ resolved
@@ -44,6 +44,7 @@
 import java.util.Iterator;
 import java.util.List;
 import java.util.Optional;
+import java.util.OptionalLong;
 import java.util.Set;
 import java.util.concurrent.TimeUnit;
 import javax.annotation.Nullable;
@@ -176,9 +177,6 @@
     }
 
     private static void setBody(ClassicRequestBuilder builder, RequestBody body) {
-<<<<<<< HEAD
-        builder.setEntity(new RequestBodyEntity(body));
-=======
         builder.setEntity(new RequestBodyEntity(body, contentLength(body, builder)));
     }
 
@@ -214,7 +212,6 @@
         }
 
         return requestBody.contentLength();
->>>>>>> 2c9cb182
     }
 
     private static final class HttpClientResponse implements Response {
@@ -294,10 +291,12 @@
 
         private final RequestBody requestBody;
         private final Header contentType;
-
-        RequestBodyEntity(RequestBody requestBody) {
+        private final OptionalLong contentLength;
+
+        RequestBodyEntity(RequestBody requestBody, OptionalLong contentLength) {
             this.requestBody = requestBody;
             this.contentType = new BasicHeader(HttpHeaders.CONTENT_TYPE, requestBody.contentType());
+            this.contentLength = contentLength;
         }
 
         @Override
@@ -309,7 +308,7 @@
 
         @Override
         public boolean isChunked() {
-            return !requestBody.contentLength().isPresent();
+            return !contentLength.isPresent();
         }
 
         @Override
@@ -319,7 +318,7 @@
 
         @Override
         public long getContentLength() {
-            return requestBody.contentLength().orElse(-1);
+            return contentLength.orElse(-1);
         }
 
         @Override
