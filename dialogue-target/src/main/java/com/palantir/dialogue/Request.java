--- conflicted
+++ resolved
@@ -90,10 +90,7 @@
      * The mutable request attachments for this request. Attachments will be propagated when this request is mutated
      * through the builder
      */
-<<<<<<< HEAD
-=======
     @Beta
->>>>>>> 0aa84c88
     public RequestAttachments attachments() {
         return attachments;
     }
