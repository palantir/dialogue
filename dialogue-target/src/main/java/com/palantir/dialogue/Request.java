/*
 * (c) Copyright 2019 Palantir Technologies Inc. All rights reserved.
 *
 * Licensed under the Apache License, Version 2.0 (the "License");
 * you may not use this file except in compliance with the License.
 * You may obtain a copy of the License at
 *
 *     http://www.apache.org/licenses/LICENSE-2.0
 *
 * Unless required by applicable law or agreed to in writing, software
 * distributed under the License is distributed on an "AS IS" BASIS,
 * WITHOUT WARRANTIES OR CONDITIONS OF ANY KIND, either express or implied.
 * See the License for the specific language governing permissions and
 * limitations under the License.
 */

package com.palantir.dialogue;

import com.google.common.collect.ArrayListMultimap;
import com.google.common.collect.ImmutableListMultimap;
import com.google.common.collect.ImmutableMap;
import com.google.common.collect.ListMultimap;
import com.google.common.collect.Multimap;
import com.google.common.collect.Multimaps;
import com.palantir.logsafe.Preconditions;
import java.util.ArrayList;
import java.util.Arrays;
import java.util.Collections;
import java.util.HashMap;
import java.util.List;
import java.util.Map;
import java.util.Objects;
import java.util.Optional;
import java.util.TreeMap;
import javax.annotation.Nullable;
import javax.annotation.concurrent.NotThreadSafe;
import javax.annotation.concurrent.ThreadSafe;

/** Defines the parameters of a single call to an {@link Endpoint}. */
@ThreadSafe
public final class Request {

    private final ListMultimap<String, String> headerParams;
    private final ListMultimap<String, String> queryParams;
    private final Map<String, String> pathParams;
    private final Optional<RequestBody> body;
<<<<<<< HEAD
    private volatile Optional<CallingThreadExecutor> callingThreadExecutor;
=======
    private final RequestAttachments attachments;
>>>>>>> 464d6c9d

    private Request(Builder builder) {
        body = builder.body;
        callingThreadExecutor = builder.executor;
        headerParams = builder.unmodifiableHeaderParams();
        queryParams = builder.unmodifiableQueryParams();
        pathParams = builder.unmodifiablePathParams();
        this.attachments = builder.attachments != null ? builder.attachments : RequestAttachments.create();
    }

    /**
     * The HTTP headers for this request, encoded as a map of {@code header-name: header-value}.
     * Headers names are compared in a case-insensitive fashion as per
     * https://tools.ietf.org/html/rfc7540#section-8.1.2.
     */
    public ListMultimap<String, String> headerParams() {
        return headerParams;
    }

    /**
     * The URL query parameters headers for this request. These should *not* be URL-encoded and {@link Channel}s are
     * responsible for performing the appropriate encoding if necessary.
     */
    public ListMultimap<String, String> queryParams() {
        return queryParams;
    }

    /**
     * The HTTP path parameters for this request, encoded as a map of {@code param-name: param-value}. There is a
     * one-to-one correspondence between variable {@link PathTemplate.Segment path segments} of a {@link PathTemplate}
     * and the request's {@link #pathParams}.
     */
    public Map<String, String> pathParams() {
        return pathParams;
    }

    /** The HTTP request body for this request or empty if this request does not contain a body. */
    public Optional<RequestBody> body() {
        return body;
    }

<<<<<<< HEAD
    public void executeInCallingThread() {
        this.callingThreadExecutor = Optional.of(new DefaultCallingThreadExecutor());
    }

    public Optional<CallingThreadExecutor> getCallingThreadExecutor() {
        return callingThreadExecutor;
=======
    /**
     * The mutable request attachments for this request. Attachments will be propagated when this request is mutated
     * through the builder
     */
    public RequestAttachments attachments() {
        return attachments;
>>>>>>> 464d6c9d
    }

    @Override
    public String toString() {
        return "Request{"
                // Values are excluded to avoid the risk of logging credentials
                + "headerParamsKeys="
                + headerParams.keySet()
                + ", queryParams="
                + queryParams
                + ", pathParams="
                + pathParams
                + ", body="
                + body
                + '}';
    }

    @Override
    public boolean equals(Object other) {
        if (this == other) {
            return true;
        }
        if (other == null || getClass() != other.getClass()) {
            return false;
        }
        Request request = (Request) other;
        return headerParams.equals(request.headerParams)
                && queryParams.equals(request.queryParams)
                && pathParams.equals(request.pathParams)
                && body.equals(request.body);
    }

    @Override
    public int hashCode() {
        return Objects.hash(headerParams, queryParams, pathParams, body);
    }

    public static Builder builder() {
        return new Builder();
    }

    @NotThreadSafe
    public static final class Builder {

        @SuppressWarnings("UnnecessaryLambda") // Avoid unnecessary allocation
        private static final com.google.common.base.Supplier<List<String>> MAP_VALUE_FACTORY = () -> new ArrayList<>(1);

        private static final int MUTABLE_HEADERS_MASK = 1;
        private static final int MUTABLE_QUERY_MASK = 1 << 1;
        private static final int MUTABLE_PATH_MASK = 1 << 2;

        private ListMultimap<String, String> headerParams = ImmutableListMultimap.of();

        private ListMultimap<String, String> queryParams = ImmutableListMultimap.of();

        private Map<String, String> pathParams = ImmutableMap.of();

        private Optional<RequestBody> body = Optional.empty();

<<<<<<< HEAD
        private Optional<CallingThreadExecutor> executor = Optional.empty();
=======
        @Nullable
        private RequestAttachments attachments;
>>>>>>> 464d6c9d

        private int mutableCollectionsBitSet = 0;

        private Builder() {}

        public Request.Builder from(Request existing) {
            Preconditions.checkNotNull(existing, "Request.build().from() requires a non-null instance");

            headerParams = existing.headerParams;
            queryParams = existing.queryParams;
            pathParams = existing.pathParams;
<<<<<<< HEAD
            executor = existing.callingThreadExecutor;
=======
            attachments = existing.attachments;
>>>>>>> 464d6c9d

            Optional<RequestBody> bodyOptional = existing.body();
            if (bodyOptional.isPresent()) {
                body(bodyOptional);
            }
            return this;
        }

        public Request.Builder putHeaderParams(String key, String... values) {
            return putAllHeaderParams(key, Arrays.asList(values));
        }

        public Request.Builder putHeaderParams(String key, String value) {
            mutableHeaderParams().put(key, value);
            return this;
        }

        public Request.Builder headerParams(Multimap<String, ? extends String> entries) {
            mutableHeaderParams().clear();
            return putAllHeaderParams(entries);
        }

        public Request.Builder putAllHeaderParams(String key, Iterable<String> values) {
            mutableHeaderParams().putAll(key, values);
            return this;
        }

        public Request.Builder putAllHeaderParams(Multimap<String, ? extends String> entries) {
            mutableHeaderParams().putAll(entries);
            return this;
        }

        public Request.Builder putQueryParams(String key, String... values) {
            mutableQueryParams().putAll(key, Arrays.asList(values));
            return this;
        }

        public Request.Builder putQueryParams(String key, String value) {
            mutableQueryParams().put(key, value);
            return this;
        }

        public Request.Builder putQueryParams(Map.Entry<String, ? extends String> entry) {
            mutableQueryParams().put(entry.getKey(), entry.getValue());
            return this;
        }

        public Request.Builder queryParams(Multimap<String, ? extends String> entries) {
            mutableQueryParams().clear();
            return putAllQueryParams(entries);
        }

        public Request.Builder putAllQueryParams(String key, Iterable<String> values) {
            mutableQueryParams().putAll(key, values);
            return this;
        }

        public Request.Builder putAllQueryParams(Multimap<String, ? extends String> entries) {
            mutableQueryParams().putAll(entries);
            return this;
        }

        public Request.Builder putPathParams(String key, String value) {
            mutablePathParams().put(key, value);
            return this;
        }

        public Request.Builder putPathParams(Map.Entry<String, ? extends String> entry) {
            mutablePathParams().put(entry.getKey(), entry.getValue());
            return this;
        }

        public Request.Builder pathParams(Map<String, ? extends String> entries) {
            mutablePathParams().clear();
            return putAllPathParams(entries);
        }

        public Request.Builder putAllPathParams(Map<String, ? extends String> entries) {
            mutablePathParams().putAll(entries);
            return this;
        }

        public Request.Builder body(RequestBody value) {
            body = Optional.of(Preconditions.checkNotNull(value, "body"));
            return this;
        }

        @SuppressWarnings("unchecked")
        public Request.Builder body(Optional<? extends RequestBody> value) {
            body = (Optional<RequestBody>) value;
            return this;
        }

        private ListMultimap<String, String> mutableHeaderParams() {
            if (!isHeaderMutable()) {
                setHeaderMutable();
                ListMultimap<String, String> mutable =
                        Multimaps.newListMultimap(new TreeMap<>(String.CASE_INSENSITIVE_ORDER), MAP_VALUE_FACTORY);
                if (!headerParams.isEmpty()) {
                    // Outperforms mutable.putAll(headerParams)
                    headerParams.forEach(mutable::put);
                }
                headerParams = mutable;
            }
            return headerParams;
        }

        private ListMultimap<String, String> mutableQueryParams() {
            if (!isQueryMutable()) {
                setQueryMutable();
                queryParams = ArrayListMultimap.create(queryParams);
            }
            return queryParams;
        }

        private Map<String, String> mutablePathParams() {
            if (!isPathMutable()) {
                setPathMutable();
                pathParams = new HashMap<>(pathParams);
            }
            return pathParams;
        }

        private ListMultimap<String, String> unmodifiableHeaderParams() {
            return isHeaderMutable() ? Multimaps.unmodifiableListMultimap(headerParams) : headerParams;
        }

        private ListMultimap<String, String> unmodifiableQueryParams() {
            return isQueryMutable() ? Multimaps.unmodifiableListMultimap(queryParams) : queryParams;
        }

        private Map<String, String> unmodifiablePathParams() {
            return isPathMutable() ? Collections.unmodifiableMap(pathParams) : pathParams;
        }

        public Request build() {
            return new Request(this);
        }

        private boolean isQueryMutable() {
            return getBitFlag(MUTABLE_QUERY_MASK);
        }

        private void setQueryMutable() {
            setBitFlag(MUTABLE_QUERY_MASK);
        }

        private boolean isHeaderMutable() {
            return getBitFlag(MUTABLE_HEADERS_MASK);
        }

        private void setHeaderMutable() {
            setBitFlag(MUTABLE_HEADERS_MASK);
        }

        private boolean isPathMutable() {
            return getBitFlag(MUTABLE_PATH_MASK);
        }

        private void setPathMutable() {
            setBitFlag(MUTABLE_PATH_MASK);
        }

        private boolean getBitFlag(int mask) {
            return (mutableCollectionsBitSet & mask) != 0;
        }

        private void setBitFlag(int flag) {
            mutableCollectionsBitSet |= flag;
        }
    }
}<|MERGE_RESOLUTION|>--- conflicted
+++ resolved
@@ -44,15 +44,10 @@
     private final ListMultimap<String, String> queryParams;
     private final Map<String, String> pathParams;
     private final Optional<RequestBody> body;
-<<<<<<< HEAD
-    private volatile Optional<CallingThreadExecutor> callingThreadExecutor;
-=======
     private final RequestAttachments attachments;
->>>>>>> 464d6c9d
 
     private Request(Builder builder) {
         body = builder.body;
-        callingThreadExecutor = builder.executor;
         headerParams = builder.unmodifiableHeaderParams();
         queryParams = builder.unmodifiableQueryParams();
         pathParams = builder.unmodifiablePathParams();
@@ -90,21 +85,12 @@
         return body;
     }
 
-<<<<<<< HEAD
-    public void executeInCallingThread() {
-        this.callingThreadExecutor = Optional.of(new DefaultCallingThreadExecutor());
-    }
-
-    public Optional<CallingThreadExecutor> getCallingThreadExecutor() {
-        return callingThreadExecutor;
-=======
     /**
      * The mutable request attachments for this request. Attachments will be propagated when this request is mutated
      * through the builder
      */
     public RequestAttachments attachments() {
         return attachments;
->>>>>>> 464d6c9d
     }
 
     @Override
@@ -164,12 +150,8 @@
 
         private Optional<RequestBody> body = Optional.empty();
 
-<<<<<<< HEAD
-        private Optional<CallingThreadExecutor> executor = Optional.empty();
-=======
         @Nullable
         private RequestAttachments attachments;
->>>>>>> 464d6c9d
 
         private int mutableCollectionsBitSet = 0;
 
@@ -181,11 +163,7 @@
             headerParams = existing.headerParams;
             queryParams = existing.queryParams;
             pathParams = existing.pathParams;
-<<<<<<< HEAD
-            executor = existing.callingThreadExecutor;
-=======
             attachments = existing.attachments;
->>>>>>> 464d6c9d
 
             Optional<RequestBody> bodyOptional = existing.body();
             if (bodyOptional.isPresent()) {
