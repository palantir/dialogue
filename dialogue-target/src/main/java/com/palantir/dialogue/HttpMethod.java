/*
 * (c) Copyright 2019 Palantir Technologies Inc. All rights reserved.
 *
 * Licensed under the Apache License, Version 2.0 (the "License");
 * you may not use this file except in compliance with the License.
 * You may obtain a copy of the License at
 *
 *     http://www.apache.org/licenses/LICENSE-2.0
 *
 * Unless required by applicable law or agreed to in writing, software
 * distributed under the License is distributed on an "AS IS" BASIS,
 * WITHOUT WARRANTIES OR CONDITIONS OF ANY KIND, either express or implied.
 * See the License for the specific language governing permissions and
 * limitations under the License.
 */

package com.palantir.dialogue;

/** The HTTP methods supported by Dialogue. */
public enum HttpMethod {
    GET,
    HEAD,
    OPTIONS,
    PATCH,
    POST,
    PUT,
<<<<<<< HEAD
    OPTIONS
=======
    DELETE,
>>>>>>> 2849212c
}<|MERGE_RESOLUTION|>--- conflicted
+++ resolved
@@ -24,9 +24,5 @@
     PATCH,
     POST,
     PUT,
-<<<<<<< HEAD
-    OPTIONS
-=======
     DELETE,
->>>>>>> 2849212c
 }